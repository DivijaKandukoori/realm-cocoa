// !$*UTF8*$!
{
	archiveVersion = 1;
	classes = {
	};
	objectVersion = 46;
	objects = {

/* Begin PBXAggregateTarget section */
		421A99481933646F00F5E4D4 /* iOS Framework */ = {
			isa = PBXAggregateTarget;
			buildConfigurationList = 421A99491933646F00F5E4D4 /* Build configuration list for PBXAggregateTarget "iOS Framework" */;
			buildPhases = (
				421A994E1933648E00F5E4D4 /* Build Framework */,
			);
			dependencies = (
				02026CC1193CDA6E00E4EEF8 /* PBXTargetDependency */,
			);
			name = "iOS Framework";
			productName = "Framework-iOS";
		};
/* End PBXAggregateTarget section */

/* Begin PBXBuildFile section */
		02026CA419354DDF00E4EEF8 /* RLMMigration.h in Headers */ = {isa = PBXBuildFile; fileRef = 02026CA119354DDF00E4EEF8 /* RLMMigration.h */; settings = {ATTRIBUTES = (Public, ); }; };
		02026CA519354DDF00E4EEF8 /* RLMMigration.mm in Sources */ = {isa = PBXBuildFile; fileRef = 02026CA219354DDF00E4EEF8 /* RLMMigration.mm */; };
		02026CA619354DDF00E4EEF8 /* RLMMigration.mm in Sources */ = {isa = PBXBuildFile; fileRef = 02026CA219354DDF00E4EEF8 /* RLMMigration.mm */; };
		02026CA9193562B400E4EEF8 /* RLMMigration_Private.h in Headers */ = {isa = PBXBuildFile; fileRef = 02026CA7193562B400E4EEF8 /* RLMMigration_Private.h */; };
		02026CAB19363B5300E4EEF8 /* ArrayTests.m in Sources */ = {isa = PBXBuildFile; fileRef = 02026CAA19363B5300E4EEF8 /* ArrayTests.m */; };
		02026CAC19363B5300E4EEF8 /* ArrayTests.m in Sources */ = {isa = PBXBuildFile; fileRef = 02026CAA19363B5300E4EEF8 /* ArrayTests.m */; };
		02026CAE193662AF00E4EEF8 /* LinkTests.m in Sources */ = {isa = PBXBuildFile; fileRef = 02026CAD193662AF00E4EEF8 /* LinkTests.m */; };
		02026CAF193662AF00E4EEF8 /* LinkTests.m in Sources */ = {isa = PBXBuildFile; fileRef = 02026CAD193662AF00E4EEF8 /* LinkTests.m */; };
		02026CB919379F6800E4EEF8 /* DynamicTests.m in Sources */ = {isa = PBXBuildFile; fileRef = 02026CB619379EB700E4EEF8 /* DynamicTests.m */; };
		02026CBA19379F6E00E4EEF8 /* DynamicTests.m in Sources */ = {isa = PBXBuildFile; fileRef = 02026CB619379EB700E4EEF8 /* DynamicTests.m */; };
		022C8BE9194237BE00BCDB9D /* RLMArray.mm in Sources */ = {isa = PBXBuildFile; fileRef = 02026D15193E8F6400E4EEF8 /* RLMArray.mm */; };
		022C8BEA194237BE00BCDB9D /* RLMArrayLinkView.mm in Sources */ = {isa = PBXBuildFile; fileRef = 02026D0E193E8BC900E4EEF8 /* RLMArrayLinkView.mm */; };
		022C8BEB194237C400BCDB9D /* RLMArray.mm in Sources */ = {isa = PBXBuildFile; fileRef = 02026D15193E8F6400E4EEF8 /* RLMArray.mm */; };
		022C8BEC194237C400BCDB9D /* RLMArrayLinkView.mm in Sources */ = {isa = PBXBuildFile; fileRef = 02026D0E193E8BC900E4EEF8 /* RLMArrayLinkView.mm */; };
		022C8BED194254FA00BCDB9D /* ArrayPropertyTests.m in Sources */ = {isa = PBXBuildFile; fileRef = 02CF6578193A3BB200E01CFD /* ArrayPropertyTests.m */; };
		022C8BEE1942550000BCDB9D /* ArrayPropertyTests.m in Sources */ = {isa = PBXBuildFile; fileRef = 02CF6578193A3BB200E01CFD /* ArrayPropertyTests.m */; };
		0282CDC8196B0DC200A34A04 /* RLMRealm_Dynamic.h in Headers */ = {isa = PBXBuildFile; fileRef = 0282CDC7196B0DC200A34A04 /* RLMRealm_Dynamic.h */; };
		0282CDC9196B0DC200A34A04 /* RLMRealm_Dynamic.h in Headers */ = {isa = PBXBuildFile; fileRef = 0282CDC7196B0DC200A34A04 /* RLMRealm_Dynamic.h */; };
		02889106198AE108007D8FB2 /* RLMPlatform.h in Headers */ = {isa = PBXBuildFile; fileRef = 02889105198AE108007D8FB2 /* RLMPlatform.h */; settings = {ATTRIBUTES = (Public, ); }; };
		02889109198AE111007D8FB2 /* RLMPlatform.h in Headers */ = {isa = PBXBuildFile; fileRef = 02889108198AE111007D8FB2 /* RLMPlatform.h */; settings = {ATTRIBUTES = (Public, ); }; };
		02C4146F191DE49600F858D9 /* XCTest.framework in Frameworks */ = {isa = PBXBuildFile; fileRef = 4B7ACCD718FDD8E4008B7B95 /* XCTest.framework */; };
		02C4147B191DE49600F858D9 /* RealmTests.mm in Sources */ = {isa = PBXBuildFile; fileRef = 02C4147A191DE49600F858D9 /* RealmTests.mm */; };
		02C41492191DE68900F858D9 /* RLMTestCase.m in Sources */ = {isa = PBXBuildFile; fileRef = 02C4148F191DE68900F858D9 /* RLMTestCase.m */; };
		02C414D81921939D00F858D9 /* QueryTests.m in Sources */ = {isa = PBXBuildFile; fileRef = 02C414D71921939D00F858D9 /* QueryTests.m */; };
		02C415131921B0C400F858D9 /* XCTest.framework in Frameworks */ = {isa = PBXBuildFile; fileRef = 4B7ACCD718FDD8E4008B7B95 /* XCTest.framework */; };
		02C4153E1921B25000F858D9 /* QueryTests.m in Sources */ = {isa = PBXBuildFile; fileRef = 02C414D71921939D00F858D9 /* QueryTests.m */; };
		02C4153F1921B25000F858D9 /* RealmTests.mm in Sources */ = {isa = PBXBuildFile; fileRef = 02C4147A191DE49600F858D9 /* RealmTests.mm */; };
		02C415431921B4FE00F858D9 /* RLMTestCase.m in Sources */ = {isa = PBXBuildFile; fileRef = 02C4148F191DE68900F858D9 /* RLMTestCase.m */; };
		02DCBE8D195A22C000F1CBE6 /* MigrationTests.mm in Sources */ = {isa = PBXBuildFile; fileRef = 02DCBE8C195A22C000F1CBE6 /* MigrationTests.mm */; };
		02DCBE8E195A22C000F1CBE6 /* MigrationTests.mm in Sources */ = {isa = PBXBuildFile; fileRef = 02DCBE8C195A22C000F1CBE6 /* MigrationTests.mm */; };
		02E4D6AA192E3DC40082808D /* Realm.h in Headers */ = {isa = PBXBuildFile; fileRef = 02E4D68B192E3DC40082808D /* Realm.h */; settings = {ATTRIBUTES = (Public, ); }; };
		02E4D6AB192E3DC40082808D /* Realm.h in Headers */ = {isa = PBXBuildFile; fileRef = 02E4D68B192E3DC40082808D /* Realm.h */; settings = {ATTRIBUTES = (Public, ); }; };
		02E4D6AC192E3DC40082808D /* RLMAccessor.h in Headers */ = {isa = PBXBuildFile; fileRef = 02E4D68C192E3DC40082808D /* RLMAccessor.h */; };
		02E4D6AD192E3DC40082808D /* RLMAccessor.h in Headers */ = {isa = PBXBuildFile; fileRef = 02E4D68C192E3DC40082808D /* RLMAccessor.h */; };
		02E4D6AE192E3DC40082808D /* RLMAccessor.mm in Sources */ = {isa = PBXBuildFile; fileRef = 02E4D68D192E3DC40082808D /* RLMAccessor.mm */; };
		02E4D6AF192E3DC40082808D /* RLMAccessor.mm in Sources */ = {isa = PBXBuildFile; fileRef = 02E4D68D192E3DC40082808D /* RLMAccessor.mm */; };
		02E4D6B0192E3DC40082808D /* RLMArray_Private.hpp in Headers */ = {isa = PBXBuildFile; fileRef = 02E4D68E192E3DC40082808D /* RLMArray_Private.hpp */; };
		02E4D6B1192E3DC40082808D /* RLMArray_Private.hpp in Headers */ = {isa = PBXBuildFile; fileRef = 02E4D68E192E3DC40082808D /* RLMArray_Private.hpp */; };
		02E4D6B2192E3DC40082808D /* RLMArray.h in Headers */ = {isa = PBXBuildFile; fileRef = 02E4D68F192E3DC40082808D /* RLMArray.h */; settings = {ATTRIBUTES = (Public, ); }; };
		02E4D6B3192E3DC40082808D /* RLMArray.h in Headers */ = {isa = PBXBuildFile; fileRef = 02E4D68F192E3DC40082808D /* RLMArray.h */; settings = {ATTRIBUTES = (Public, ); }; };
		02E4D6B4192E3DC40082808D /* RLMArrayTableView.mm in Sources */ = {isa = PBXBuildFile; fileRef = 02E4D690192E3DC40082808D /* RLMArrayTableView.mm */; };
		02E4D6B5192E3DC40082808D /* RLMArrayTableView.mm in Sources */ = {isa = PBXBuildFile; fileRef = 02E4D690192E3DC40082808D /* RLMArrayTableView.mm */; };
		02E4D6BA192E3DC40082808D /* RLMConstants.h in Headers */ = {isa = PBXBuildFile; fileRef = 02E4D693192E3DC40082808D /* RLMConstants.h */; settings = {ATTRIBUTES = (Public, ); }; };
		02E4D6BB192E3DC40082808D /* RLMConstants.h in Headers */ = {isa = PBXBuildFile; fileRef = 02E4D693192E3DC40082808D /* RLMConstants.h */; settings = {ATTRIBUTES = (Public, ); }; };
		02E4D6BC192E3DC40082808D /* RLMConstants.m in Sources */ = {isa = PBXBuildFile; fileRef = 02E4D694192E3DC40082808D /* RLMConstants.m */; };
		02E4D6BD192E3DC40082808D /* RLMConstants.m in Sources */ = {isa = PBXBuildFile; fileRef = 02E4D694192E3DC40082808D /* RLMConstants.m */; };
		02E4D6BE192E3DC40082808D /* RLMObject_Private.h in Headers */ = {isa = PBXBuildFile; fileRef = 02E4D695192E3DC40082808D /* RLMObject_Private.h */; };
		02E4D6BF192E3DC40082808D /* RLMObject_Private.h in Headers */ = {isa = PBXBuildFile; fileRef = 02E4D695192E3DC40082808D /* RLMObject_Private.h */; };
		02E4D6C0192E3DC40082808D /* RLMObject.h in Headers */ = {isa = PBXBuildFile; fileRef = 02E4D696192E3DC40082808D /* RLMObject.h */; settings = {ATTRIBUTES = (Public, ); }; };
		02E4D6C1192E3DC40082808D /* RLMObject.h in Headers */ = {isa = PBXBuildFile; fileRef = 02E4D696192E3DC40082808D /* RLMObject.h */; settings = {ATTRIBUTES = (Public, ); }; };
		02E4D6C2192E3DC40082808D /* RLMObject.mm in Sources */ = {isa = PBXBuildFile; fileRef = 02E4D697192E3DC40082808D /* RLMObject.mm */; };
		02E4D6C3192E3DC40082808D /* RLMObject.mm in Sources */ = {isa = PBXBuildFile; fileRef = 02E4D697192E3DC40082808D /* RLMObject.mm */; };
		02E4D6C4192E3DC40082808D /* RLMObjectSchema_Private.hpp in Headers */ = {isa = PBXBuildFile; fileRef = 02E4D698192E3DC40082808D /* RLMObjectSchema_Private.hpp */; };
		02E4D6C5192E3DC40082808D /* RLMObjectSchema_Private.hpp in Headers */ = {isa = PBXBuildFile; fileRef = 02E4D698192E3DC40082808D /* RLMObjectSchema_Private.hpp */; };
		02E4D6C6192E3DC40082808D /* RLMObjectSchema.h in Headers */ = {isa = PBXBuildFile; fileRef = 02E4D699192E3DC40082808D /* RLMObjectSchema.h */; settings = {ATTRIBUTES = (Public, ); }; };
		02E4D6C7192E3DC40082808D /* RLMObjectSchema.h in Headers */ = {isa = PBXBuildFile; fileRef = 02E4D699192E3DC40082808D /* RLMObjectSchema.h */; settings = {ATTRIBUTES = (Public, ); }; };
		02E4D6C8192E3DC40082808D /* RLMObjectSchema.mm in Sources */ = {isa = PBXBuildFile; fileRef = 02E4D69A192E3DC40082808D /* RLMObjectSchema.mm */; };
		02E4D6C9192E3DC40082808D /* RLMObjectSchema.mm in Sources */ = {isa = PBXBuildFile; fileRef = 02E4D69A192E3DC40082808D /* RLMObjectSchema.mm */; };
		02E4D6CA192E3DC40082808D /* RLMObjectStore.hpp in Headers */ = {isa = PBXBuildFile; fileRef = 02E4D69B192E3DC40082808D /* RLMObjectStore.hpp */; };
		02E4D6CB192E3DC40082808D /* RLMObjectStore.hpp in Headers */ = {isa = PBXBuildFile; fileRef = 02E4D69B192E3DC40082808D /* RLMObjectStore.hpp */; };
		02E4D6CC192E3DC40082808D /* RLMObjectStore.mm in Sources */ = {isa = PBXBuildFile; fileRef = 02E4D69C192E3DC40082808D /* RLMObjectStore.mm */; };
		02E4D6CD192E3DC40082808D /* RLMObjectStore.mm in Sources */ = {isa = PBXBuildFile; fileRef = 02E4D69C192E3DC40082808D /* RLMObjectStore.mm */; };
		02E4D6CE192E3DC40082808D /* RLMProperty_Private.h in Headers */ = {isa = PBXBuildFile; fileRef = 02E4D69D192E3DC40082808D /* RLMProperty_Private.h */; };
		02E4D6CF192E3DC40082808D /* RLMProperty_Private.h in Headers */ = {isa = PBXBuildFile; fileRef = 02E4D69D192E3DC40082808D /* RLMProperty_Private.h */; };
		02E4D6D0192E3DC40082808D /* RLMProperty.h in Headers */ = {isa = PBXBuildFile; fileRef = 02E4D69E192E3DC40082808D /* RLMProperty.h */; settings = {ATTRIBUTES = (Public, ); }; };
		02E4D6D1192E3DC40082808D /* RLMProperty.h in Headers */ = {isa = PBXBuildFile; fileRef = 02E4D69E192E3DC40082808D /* RLMProperty.h */; settings = {ATTRIBUTES = (Public, ); }; };
		02E4D6D2192E3DC40082808D /* RLMProperty.m in Sources */ = {isa = PBXBuildFile; fileRef = 02E4D69F192E3DC40082808D /* RLMProperty.m */; };
		02E4D6D3192E3DC40082808D /* RLMProperty.m in Sources */ = {isa = PBXBuildFile; fileRef = 02E4D69F192E3DC40082808D /* RLMProperty.m */; };
		02E4D6D4192E3DC40082808D /* RLMQueryUtil.hpp in Headers */ = {isa = PBXBuildFile; fileRef = 02E4D6A0192E3DC40082808D /* RLMQueryUtil.hpp */; };
		02E4D6D5192E3DC40082808D /* RLMQueryUtil.hpp in Headers */ = {isa = PBXBuildFile; fileRef = 02E4D6A0192E3DC40082808D /* RLMQueryUtil.hpp */; };
		02E4D6D6192E3DC40082808D /* RLMQueryUtil.mm in Sources */ = {isa = PBXBuildFile; fileRef = 02E4D6A1192E3DC40082808D /* RLMQueryUtil.mm */; };
		02E4D6D7192E3DC40082808D /* RLMQueryUtil.mm in Sources */ = {isa = PBXBuildFile; fileRef = 02E4D6A1192E3DC40082808D /* RLMQueryUtil.mm */; settings = {COMPILER_FLAGS = "-Wno-shorten-64-to-32"; }; };
		02E4D6D8192E3DC40082808D /* RLMRealm_Private.hpp in Headers */ = {isa = PBXBuildFile; fileRef = 02E4D6A2192E3DC40082808D /* RLMRealm_Private.hpp */; };
		02E4D6D9192E3DC40082808D /* RLMRealm_Private.hpp in Headers */ = {isa = PBXBuildFile; fileRef = 02E4D6A2192E3DC40082808D /* RLMRealm_Private.hpp */; };
		02E4D6DA192E3DC40082808D /* RLMRealm.h in Headers */ = {isa = PBXBuildFile; fileRef = 02E4D6A3192E3DC40082808D /* RLMRealm.h */; settings = {ATTRIBUTES = (Public, ); }; };
		02E4D6DB192E3DC40082808D /* RLMRealm.h in Headers */ = {isa = PBXBuildFile; fileRef = 02E4D6A3192E3DC40082808D /* RLMRealm.h */; settings = {ATTRIBUTES = (Public, ); }; };
		02E4D6DC192E3DC40082808D /* RLMRealm.mm in Sources */ = {isa = PBXBuildFile; fileRef = 02E4D6A4192E3DC40082808D /* RLMRealm.mm */; };
		02E4D6DD192E3DC40082808D /* RLMRealm.mm in Sources */ = {isa = PBXBuildFile; fileRef = 02E4D6A4192E3DC40082808D /* RLMRealm.mm */; };
		02E4D6DE192E3DC40082808D /* RLMSchema_Private.h in Headers */ = {isa = PBXBuildFile; fileRef = 02E4D6A5192E3DC40082808D /* RLMSchema_Private.h */; };
		02E4D6DF192E3DC40082808D /* RLMSchema_Private.h in Headers */ = {isa = PBXBuildFile; fileRef = 02E4D6A5192E3DC40082808D /* RLMSchema_Private.h */; };
		02E4D6E0192E3DC40082808D /* RLMSchema.h in Headers */ = {isa = PBXBuildFile; fileRef = 02E4D6A6192E3DC40082808D /* RLMSchema.h */; settings = {ATTRIBUTES = (Public, ); }; };
		02E4D6E1192E3DC40082808D /* RLMSchema.h in Headers */ = {isa = PBXBuildFile; fileRef = 02E4D6A6192E3DC40082808D /* RLMSchema.h */; settings = {ATTRIBUTES = (Public, ); }; };
		02E4D6E2192E3DC40082808D /* RLMSchema.mm in Sources */ = {isa = PBXBuildFile; fileRef = 02E4D6A7192E3DC40082808D /* RLMSchema.mm */; };
		02E4D6E3192E3DC40082808D /* RLMSchema.mm in Sources */ = {isa = PBXBuildFile; fileRef = 02E4D6A7192E3DC40082808D /* RLMSchema.mm */; };
		02E4D6E4192E3DC40082808D /* RLMUtil.hpp in Headers */ = {isa = PBXBuildFile; fileRef = 02E4D6A8192E3DC40082808D /* RLMUtil.hpp */; };
		02E4D6E5192E3DC40082808D /* RLMUtil.hpp in Headers */ = {isa = PBXBuildFile; fileRef = 02E4D6A8192E3DC40082808D /* RLMUtil.hpp */; };
		02E4D6E6192E3DC40082808D /* RLMUtil.mm in Sources */ = {isa = PBXBuildFile; fileRef = 02E4D6A9192E3DC40082808D /* RLMUtil.mm */; };
		02E4D6E7192E3DC40082808D /* RLMUtil.mm in Sources */ = {isa = PBXBuildFile; fileRef = 02E4D6A9192E3DC40082808D /* RLMUtil.mm */; };
		02E4D6E9192E58250082808D /* MixedTests.m in Sources */ = {isa = PBXBuildFile; fileRef = 02E4D6E8192E58250082808D /* MixedTests.m */; };
		02E4D6EA192E58250082808D /* MixedTests.m in Sources */ = {isa = PBXBuildFile; fileRef = 02E4D6E8192E58250082808D /* MixedTests.m */; };
		02E4D6EC192E58320082808D /* RLMTestObjects.m in Sources */ = {isa = PBXBuildFile; fileRef = 02E4D6EB192E58320082808D /* RLMTestObjects.m */; };
		02E4D6ED192E58320082808D /* RLMTestObjects.m in Sources */ = {isa = PBXBuildFile; fileRef = 02E4D6EB192E58320082808D /* RLMTestObjects.m */; };
		02F4EAF6195DF0A6008743D9 /* RLMMigration.h in Headers */ = {isa = PBXBuildFile; fileRef = 02026CA119354DDF00E4EEF8 /* RLMMigration.h */; settings = {ATTRIBUTES = (Public, ); }; };
		02F4EAF7195DF0B0008743D9 /* RLMMigration_Private.h in Headers */ = {isa = PBXBuildFile; fileRef = 02026CA7193562B400E4EEF8 /* RLMMigration_Private.h */; };
<<<<<<< HEAD
		22F639E619ACAF4500DCDAEA /* RLMTestDataGenerator.h in Headers */ = {isa = PBXBuildFile; fileRef = 22F639E419ACAF4500DCDAEA /* RLMTestDataGenerator.h */; };
		22F639E719ACAF4500DCDAEA /* RLMTestDataGenerator.m in Sources */ = {isa = PBXBuildFile; fileRef = 22F639E519ACAF4500DCDAEA /* RLMTestDataGenerator.m */; };
=======
		3F80E10119BE2A9400907B21 /* RLMUpdateChecker.mm in Sources */ = {isa = PBXBuildFile; fileRef = 3F80E10019BE2A9400907B21 /* RLMUpdateChecker.mm */; };
		3F80E10219BE2A9400907B21 /* RLMUpdateChecker.mm in Sources */ = {isa = PBXBuildFile; fileRef = 3F80E10019BE2A9400907B21 /* RLMUpdateChecker.mm */; };
		3F80E10419BE2AAA00907B21 /* RLMUpdateChecker.hpp in Headers */ = {isa = PBXBuildFile; fileRef = 3F80E10319BE2AAA00907B21 /* RLMUpdateChecker.hpp */; };
		3F80E10519BE2AAA00907B21 /* RLMUpdateChecker.hpp in Headers */ = {isa = PBXBuildFile; fileRef = 3F80E10319BE2AAA00907B21 /* RLMUpdateChecker.hpp */; };
>>>>>>> 2d097eac
		428D6F421947066E00ACEB74 /* libc++.dylib in Frameworks */ = {isa = PBXBuildFile; fileRef = 429E395319409432001DC9C1 /* libc++.dylib */; };
		428D6F431947067E00ACEB74 /* Realm.framework in Frameworks */ = {isa = PBXBuildFile; fileRef = 02C4145E191DE49600F858D9 /* Realm.framework */; };
		429E39571940B3DC001DC9C1 /* libc++.dylib in Frameworks */ = {isa = PBXBuildFile; fileRef = 429E39551940B204001DC9C1 /* libc++.dylib */; };
		4D3F56501923668700240A75 /* ObjectTests.m in Sources */ = {isa = PBXBuildFile; fileRef = 4D3F564E1923667700240A75 /* ObjectTests.m */; };
		4D3F56511923668700240A75 /* ObjectTests.m in Sources */ = {isa = PBXBuildFile; fileRef = 4D3F564E1923667700240A75 /* ObjectTests.m */; };
		4D8D90B1192B80F0004C89AA /* TransactionTests.m in Sources */ = {isa = PBXBuildFile; fileRef = 4D8D90AF192B7FC4004C89AA /* TransactionTests.m */; };
		4D8D90B2192B825E004C89AA /* TransactionTests.m in Sources */ = {isa = PBXBuildFile; fileRef = 4D8D90AF192B7FC4004C89AA /* TransactionTests.m */; };
		4DE0B176194855E30092154B /* PropertyTypeTest.mm in Sources */ = {isa = PBXBuildFile; fileRef = 4DE0B175194855E30092154B /* PropertyTypeTest.mm */; };
		4DE0B177194855E30092154B /* PropertyTypeTest.mm in Sources */ = {isa = PBXBuildFile; fileRef = 4DE0B175194855E30092154B /* PropertyTypeTest.mm */; };
		4DE0B18D1948830D0092154B /* EnumeratorTests.m in Sources */ = {isa = PBXBuildFile; fileRef = 4DE0B18C1948830D0092154B /* EnumeratorTests.m */; };
		4DE0B18E1949A6820092154B /* EnumeratorTests.m in Sources */ = {isa = PBXBuildFile; fileRef = 4DE0B18C1948830D0092154B /* EnumeratorTests.m */; };
		4DFB045D192F877300F36C59 /* ObjectInterfaceTests.m in Sources */ = {isa = PBXBuildFile; fileRef = 4DFB045C192F877300F36C59 /* ObjectInterfaceTests.m */; };
		4DFB045E192F877300F36C59 /* ObjectInterfaceTests.m in Sources */ = {isa = PBXBuildFile; fileRef = 4DFB045C192F877300F36C59 /* ObjectInterfaceTests.m */; };
		5BDDB6ED195777E400D43452 /* RLMPredicateUtil.m in Sources */ = {isa = PBXBuildFile; fileRef = 5BDDB6EC195777E400D43452 /* RLMPredicateUtil.m */; };
		5BDDB6EE195777E400D43452 /* RLMPredicateUtil.m in Sources */ = {isa = PBXBuildFile; fileRef = 5BDDB6EC195777E400D43452 /* RLMPredicateUtil.m */; };
		5BF3465E19793BDB00D9BFD4 /* UnicodeTests.m in Sources */ = {isa = PBXBuildFile; fileRef = 5BF3465B1979330B00D9BFD4 /* UnicodeTests.m */; };
		5BF3465F1979447000D9BFD4 /* UnicodeTests.m in Sources */ = {isa = PBXBuildFile; fileRef = 5BF3465B1979330B00D9BFD4 /* UnicodeTests.m */; };
		84449B3119508AD2000F077D /* SchemaTests.mm in Sources */ = {isa = PBXBuildFile; fileRef = 84449B3019508AD2000F077D /* SchemaTests.mm */; };
		84449B3219508AD2000F077D /* SchemaTests.mm in Sources */ = {isa = PBXBuildFile; fileRef = 84449B3019508AD2000F077D /* SchemaTests.mm */; };
		E82827D81947780D0090B385 /* Foundation.framework in Frameworks */ = {isa = PBXBuildFile; fileRef = 02C414DE1921B07200F858D9 /* Foundation.framework */; };
		E82827DA1947782C0090B385 /* Foundation.framework in Frameworks */ = {isa = PBXBuildFile; fileRef = E82827D91947782C0090B385 /* Foundation.framework */; };
		E82827DF19477A9D0090B385 /* Foundation.framework in Frameworks */ = {isa = PBXBuildFile; fileRef = E82827D91947782C0090B385 /* Foundation.framework */; };
/* End PBXBuildFile section */

/* Begin PBXContainerItemProxy section */
		02026CBE193CDA6B00E4EEF8 /* PBXContainerItemProxy */ = {
			isa = PBXContainerItemProxy;
			containerPortal = E9189091177B677900653D7A /* Project object */;
			proxyType = 1;
			remoteGlobalIDString = 421A99481933646F00F5E4D4;
			remoteInfo = "Framework-iOS";
		};
		02026CC0193CDA6E00E4EEF8 /* PBXContainerItemProxy */ = {
			isa = PBXContainerItemProxy;
			containerPortal = E9189091177B677900653D7A /* Project object */;
			proxyType = 1;
			remoteGlobalIDString = 02C415041921B0C300F858D9;
			remoteInfo = "Realm-iOS";
		};
		025CA43919403D6F005B5C58 /* PBXContainerItemProxy */ = {
			isa = PBXContainerItemProxy;
			containerPortal = E9189091177B677900653D7A /* Project object */;
			proxyType = 1;
			remoteGlobalIDString = 02C4145D191DE49600F858D9;
			remoteInfo = "OSX Framework";
		};
/* End PBXContainerItemProxy section */

/* Begin PBXFileReference section */
		02026CA119354DDF00E4EEF8 /* RLMMigration.h */ = {isa = PBXFileReference; fileEncoding = 4; lastKnownFileType = sourcecode.c.h; path = RLMMigration.h; sourceTree = "<group>"; };
		02026CA219354DDF00E4EEF8 /* RLMMigration.mm */ = {isa = PBXFileReference; fileEncoding = 4; lastKnownFileType = sourcecode.cpp.objcpp; path = RLMMigration.mm; sourceTree = "<group>"; };
		02026CA7193562B400E4EEF8 /* RLMMigration_Private.h */ = {isa = PBXFileReference; fileEncoding = 4; lastKnownFileType = sourcecode.c.h; path = RLMMigration_Private.h; sourceTree = "<group>"; };
		02026CAA19363B5300E4EEF8 /* ArrayTests.m */ = {isa = PBXFileReference; fileEncoding = 4; lastKnownFileType = sourcecode.c.objc; path = ArrayTests.m; sourceTree = "<group>"; };
		02026CAD193662AF00E4EEF8 /* LinkTests.m */ = {isa = PBXFileReference; fileEncoding = 4; lastKnownFileType = sourcecode.c.objc; path = LinkTests.m; sourceTree = "<group>"; };
		02026CB619379EB700E4EEF8 /* DynamicTests.m */ = {isa = PBXFileReference; fileEncoding = 4; lastKnownFileType = sourcecode.c.objc; path = DynamicTests.m; sourceTree = "<group>"; };
		02026D0E193E8BC900E4EEF8 /* RLMArrayLinkView.mm */ = {isa = PBXFileReference; fileEncoding = 4; lastKnownFileType = sourcecode.cpp.objcpp; path = RLMArrayLinkView.mm; sourceTree = "<group>"; };
		02026D15193E8F6400E4EEF8 /* RLMArray.mm */ = {isa = PBXFileReference; fileEncoding = 4; lastKnownFileType = sourcecode.cpp.objcpp; path = RLMArray.mm; sourceTree = "<group>"; };
		0282CDC7196B0DC200A34A04 /* RLMRealm_Dynamic.h */ = {isa = PBXFileReference; fileEncoding = 4; lastKnownFileType = sourcecode.c.h; path = RLMRealm_Dynamic.h; sourceTree = "<group>"; };
		02889105198AE108007D8FB2 /* RLMPlatform.h */ = {isa = PBXFileReference; fileEncoding = 4; lastKnownFileType = sourcecode.c.h; path = RLMPlatform.h; sourceTree = "<group>"; };
		02889108198AE111007D8FB2 /* RLMPlatform.h */ = {isa = PBXFileReference; fileEncoding = 4; lastKnownFileType = sourcecode.c.h; path = RLMPlatform.h; sourceTree = "<group>"; };
		02C4145E191DE49600F858D9 /* Realm.framework */ = {isa = PBXFileReference; explicitFileType = wrapper.framework; includeInIndex = 0; path = Realm.framework; sourceTree = BUILT_PRODUCTS_DIR; };
		02C41462191DE49600F858D9 /* Realm-Info.plist */ = {isa = PBXFileReference; lastKnownFileType = text.plist.xml; path = "Realm-Info.plist"; sourceTree = "<group>"; };
		02C4146E191DE49600F858D9 /* OSX Tests.xctest */ = {isa = PBXFileReference; explicitFileType = wrapper.cfbundle; includeInIndex = 0; path = "OSX Tests.xctest"; sourceTree = BUILT_PRODUCTS_DIR; };
		02C41476191DE49600F858D9 /* RealmTests-Info.plist */ = {isa = PBXFileReference; lastKnownFileType = text.plist.xml; path = "RealmTests-Info.plist"; sourceTree = "<group>"; };
		02C4147A191DE49600F858D9 /* RealmTests.mm */ = {isa = PBXFileReference; lastKnownFileType = sourcecode.cpp.objcpp; lineEnding = 0; path = RealmTests.mm; sourceTree = "<group>"; xcLanguageSpecificationIdentifier = xcode.lang.objc; };
		02C4148E191DE68900F858D9 /* RLMTestCase.h */ = {isa = PBXFileReference; fileEncoding = 4; lastKnownFileType = sourcecode.c.h; path = RLMTestCase.h; sourceTree = "<group>"; };
		02C4148F191DE68900F858D9 /* RLMTestCase.m */ = {isa = PBXFileReference; fileEncoding = 4; lastKnownFileType = sourcecode.c.objc; path = RLMTestCase.m; sourceTree = "<group>"; };
		02C414D71921939D00F858D9 /* QueryTests.m */ = {isa = PBXFileReference; fileEncoding = 4; lastKnownFileType = sourcecode.c.objc; path = QueryTests.m; sourceTree = "<group>"; };
		02C414DE1921B07200F858D9 /* Foundation.framework */ = {isa = PBXFileReference; lastKnownFileType = wrapper.framework; name = Foundation.framework; path = System/Library/Frameworks/Foundation.framework; sourceTree = SDKROOT; };
		02C415051921B0C300F858D9 /* libRealm.a */ = {isa = PBXFileReference; explicitFileType = archive.ar; includeInIndex = 0; path = libRealm.a; sourceTree = BUILT_PRODUCTS_DIR; };
		02C415121921B0C400F858D9 /* iOS Tests.xctest */ = {isa = PBXFileReference; explicitFileType = wrapper.cfbundle; includeInIndex = 0; path = "iOS Tests.xctest"; sourceTree = BUILT_PRODUCTS_DIR; };
		02CF6578193A3BB200E01CFD /* ArrayPropertyTests.m */ = {isa = PBXFileReference; fileEncoding = 4; lastKnownFileType = sourcecode.c.objc; path = ArrayPropertyTests.m; sourceTree = "<group>"; };
		02DCBE8C195A22C000F1CBE6 /* MigrationTests.mm */ = {isa = PBXFileReference; fileEncoding = 4; lastKnownFileType = sourcecode.cpp.objcpp; path = MigrationTests.mm; sourceTree = "<group>"; };
		02E4D68B192E3DC40082808D /* Realm.h */ = {isa = PBXFileReference; fileEncoding = 4; lastKnownFileType = sourcecode.c.h; path = Realm.h; sourceTree = "<group>"; };
		02E4D68C192E3DC40082808D /* RLMAccessor.h */ = {isa = PBXFileReference; fileEncoding = 4; lastKnownFileType = sourcecode.c.h; path = RLMAccessor.h; sourceTree = "<group>"; };
		02E4D68D192E3DC40082808D /* RLMAccessor.mm */ = {isa = PBXFileReference; fileEncoding = 4; lastKnownFileType = sourcecode.cpp.objcpp; lineEnding = 0; path = RLMAccessor.mm; sourceTree = "<group>"; };
		02E4D68E192E3DC40082808D /* RLMArray_Private.hpp */ = {isa = PBXFileReference; fileEncoding = 4; lastKnownFileType = sourcecode.cpp.h; path = RLMArray_Private.hpp; sourceTree = "<group>"; };
		02E4D68F192E3DC40082808D /* RLMArray.h */ = {isa = PBXFileReference; fileEncoding = 4; lastKnownFileType = sourcecode.c.h; path = RLMArray.h; sourceTree = "<group>"; };
		02E4D690192E3DC40082808D /* RLMArrayTableView.mm */ = {isa = PBXFileReference; fileEncoding = 4; lastKnownFileType = sourcecode.cpp.objcpp; path = RLMArrayTableView.mm; sourceTree = "<group>"; };
		02E4D693192E3DC40082808D /* RLMConstants.h */ = {isa = PBXFileReference; fileEncoding = 4; lastKnownFileType = sourcecode.c.h; path = RLMConstants.h; sourceTree = "<group>"; };
		02E4D694192E3DC40082808D /* RLMConstants.m */ = {isa = PBXFileReference; fileEncoding = 4; lastKnownFileType = sourcecode.c.objc; path = RLMConstants.m; sourceTree = "<group>"; };
		02E4D695192E3DC40082808D /* RLMObject_Private.h */ = {isa = PBXFileReference; fileEncoding = 4; lastKnownFileType = sourcecode.c.h; path = RLMObject_Private.h; sourceTree = "<group>"; };
		02E4D696192E3DC40082808D /* RLMObject.h */ = {isa = PBXFileReference; fileEncoding = 4; lastKnownFileType = sourcecode.c.h; path = RLMObject.h; sourceTree = "<group>"; };
		02E4D697192E3DC40082808D /* RLMObject.mm */ = {isa = PBXFileReference; fileEncoding = 4; lastKnownFileType = sourcecode.cpp.objcpp; lineEnding = 0; path = RLMObject.mm; sourceTree = "<group>"; };
		02E4D698192E3DC40082808D /* RLMObjectSchema_Private.hpp */ = {isa = PBXFileReference; fileEncoding = 4; lastKnownFileType = sourcecode.cpp.h; path = RLMObjectSchema_Private.hpp; sourceTree = "<group>"; };
		02E4D699192E3DC40082808D /* RLMObjectSchema.h */ = {isa = PBXFileReference; fileEncoding = 4; lastKnownFileType = sourcecode.c.h; path = RLMObjectSchema.h; sourceTree = "<group>"; };
		02E4D69A192E3DC40082808D /* RLMObjectSchema.mm */ = {isa = PBXFileReference; fileEncoding = 4; lastKnownFileType = sourcecode.cpp.objcpp; path = RLMObjectSchema.mm; sourceTree = "<group>"; };
		02E4D69B192E3DC40082808D /* RLMObjectStore.hpp */ = {isa = PBXFileReference; fileEncoding = 4; lastKnownFileType = sourcecode.c.h; path = RLMObjectStore.hpp; sourceTree = "<group>"; };
		02E4D69C192E3DC40082808D /* RLMObjectStore.mm */ = {isa = PBXFileReference; fileEncoding = 4; lastKnownFileType = sourcecode.cpp.objcpp; lineEnding = 0; path = RLMObjectStore.mm; sourceTree = "<group>"; };
		02E4D69D192E3DC40082808D /* RLMProperty_Private.h */ = {isa = PBXFileReference; fileEncoding = 4; lastKnownFileType = sourcecode.c.h; path = RLMProperty_Private.h; sourceTree = "<group>"; };
		02E4D69E192E3DC40082808D /* RLMProperty.h */ = {isa = PBXFileReference; fileEncoding = 4; lastKnownFileType = sourcecode.c.h; path = RLMProperty.h; sourceTree = "<group>"; };
		02E4D69F192E3DC40082808D /* RLMProperty.m */ = {isa = PBXFileReference; fileEncoding = 4; lastKnownFileType = sourcecode.c.objc; path = RLMProperty.m; sourceTree = "<group>"; };
		02E4D6A0192E3DC40082808D /* RLMQueryUtil.hpp */ = {isa = PBXFileReference; fileEncoding = 4; lastKnownFileType = sourcecode.cpp.h; path = RLMQueryUtil.hpp; sourceTree = "<group>"; };
		02E4D6A1192E3DC40082808D /* RLMQueryUtil.mm */ = {isa = PBXFileReference; fileEncoding = 4; lastKnownFileType = sourcecode.cpp.objcpp; path = RLMQueryUtil.mm; sourceTree = "<group>"; };
		02E4D6A2192E3DC40082808D /* RLMRealm_Private.hpp */ = {isa = PBXFileReference; fileEncoding = 4; lastKnownFileType = sourcecode.cpp.h; path = RLMRealm_Private.hpp; sourceTree = "<group>"; };
		02E4D6A3192E3DC40082808D /* RLMRealm.h */ = {isa = PBXFileReference; fileEncoding = 4; lastKnownFileType = sourcecode.c.h; path = RLMRealm.h; sourceTree = "<group>"; };
		02E4D6A4192E3DC40082808D /* RLMRealm.mm */ = {isa = PBXFileReference; fileEncoding = 4; lastKnownFileType = sourcecode.cpp.objcpp; lineEnding = 0; path = RLMRealm.mm; sourceTree = "<group>"; };
		02E4D6A5192E3DC40082808D /* RLMSchema_Private.h */ = {isa = PBXFileReference; fileEncoding = 4; lastKnownFileType = sourcecode.c.h; path = RLMSchema_Private.h; sourceTree = "<group>"; };
		02E4D6A6192E3DC40082808D /* RLMSchema.h */ = {isa = PBXFileReference; fileEncoding = 4; lastKnownFileType = sourcecode.c.h; path = RLMSchema.h; sourceTree = "<group>"; };
		02E4D6A7192E3DC40082808D /* RLMSchema.mm */ = {isa = PBXFileReference; fileEncoding = 4; lastKnownFileType = sourcecode.cpp.objcpp; path = RLMSchema.mm; sourceTree = "<group>"; };
		02E4D6A8192E3DC40082808D /* RLMUtil.hpp */ = {isa = PBXFileReference; fileEncoding = 4; lastKnownFileType = sourcecode.cpp.h; path = RLMUtil.hpp; sourceTree = "<group>"; };
		02E4D6A9192E3DC40082808D /* RLMUtil.mm */ = {isa = PBXFileReference; fileEncoding = 4; lastKnownFileType = sourcecode.cpp.objcpp; path = RLMUtil.mm; sourceTree = "<group>"; };
		02E4D6E8192E58250082808D /* MixedTests.m */ = {isa = PBXFileReference; fileEncoding = 4; lastKnownFileType = sourcecode.c.objc; path = MixedTests.m; sourceTree = "<group>"; };
		02E4D6EB192E58320082808D /* RLMTestObjects.m */ = {isa = PBXFileReference; fileEncoding = 4; lastKnownFileType = sourcecode.c.objc; path = RLMTestObjects.m; sourceTree = "<group>"; };
		02E4D6EE192E583A0082808D /* RLMTestObjects.h */ = {isa = PBXFileReference; fileEncoding = 4; lastKnownFileType = sourcecode.c.h; path = RLMTestObjects.h; sourceTree = "<group>"; };
<<<<<<< HEAD
		22F639E419ACAF4500DCDAEA /* RLMTestDataGenerator.h */ = {isa = PBXFileReference; fileEncoding = 4; lastKnownFileType = sourcecode.c.h; name = RLMTestDataGenerator.h; path = tools/RealmBrowser/RealmBrowser/Classes/RLMTestDataGenerator.h; sourceTree = "<group>"; };
		22F639E519ACAF4500DCDAEA /* RLMTestDataGenerator.m */ = {isa = PBXFileReference; fileEncoding = 4; lastKnownFileType = sourcecode.c.objc; name = RLMTestDataGenerator.m; path = tools/RealmBrowser/RealmBrowser/Classes/RLMTestDataGenerator.m; sourceTree = "<group>"; };
=======
		3F80E10019BE2A9400907B21 /* RLMUpdateChecker.mm */ = {isa = PBXFileReference; fileEncoding = 4; lastKnownFileType = sourcecode.cpp.objcpp; path = RLMUpdateChecker.mm; sourceTree = "<group>"; };
		3F80E10319BE2AAA00907B21 /* RLMUpdateChecker.hpp */ = {isa = PBXFileReference; fileEncoding = 4; lastKnownFileType = sourcecode.cpp.h; path = RLMUpdateChecker.hpp; sourceTree = "<group>"; };
>>>>>>> 2d097eac
		429E395319409432001DC9C1 /* libc++.dylib */ = {isa = PBXFileReference; lastKnownFileType = "compiled.mach-o.dylib"; name = "libc++.dylib"; path = "usr/lib/libc++.dylib"; sourceTree = SDKROOT; };
		429E39551940B204001DC9C1 /* libc++.dylib */ = {isa = PBXFileReference; lastKnownFileType = "compiled.mach-o.dylib"; name = "libc++.dylib"; path = "Platforms/iPhoneOS.platform/Developer/SDKs/iPhoneOS7.1.sdk/usr/lib/libc++.dylib"; sourceTree = DEVELOPER_DIR; };
		4B7ACCD718FDD8E4008B7B95 /* XCTest.framework */ = {isa = PBXFileReference; lastKnownFileType = wrapper.framework; name = XCTest.framework; path = Library/Frameworks/XCTest.framework; sourceTree = DEVELOPER_DIR; };
		4D3F564E1923667700240A75 /* ObjectTests.m */ = {isa = PBXFileReference; fileEncoding = 4; lastKnownFileType = sourcecode.c.objc; path = ObjectTests.m; sourceTree = "<group>"; };
		4D8D90AF192B7FC4004C89AA /* TransactionTests.m */ = {isa = PBXFileReference; fileEncoding = 4; lastKnownFileType = sourcecode.c.objc; path = TransactionTests.m; sourceTree = "<group>"; };
		4DE0B175194855E30092154B /* PropertyTypeTest.mm */ = {isa = PBXFileReference; fileEncoding = 4; lastKnownFileType = sourcecode.cpp.objcpp; path = PropertyTypeTest.mm; sourceTree = "<group>"; };
		4DE0B18C1948830D0092154B /* EnumeratorTests.m */ = {isa = PBXFileReference; fileEncoding = 4; lastKnownFileType = sourcecode.c.objc; path = EnumeratorTests.m; sourceTree = "<group>"; };
		4DFB045C192F877300F36C59 /* ObjectInterfaceTests.m */ = {isa = PBXFileReference; fileEncoding = 4; lastKnownFileType = sourcecode.c.objc; path = ObjectInterfaceTests.m; sourceTree = "<group>"; };
		5BDDB6EB195777E400D43452 /* RLMPredicateUtil.h */ = {isa = PBXFileReference; fileEncoding = 4; lastKnownFileType = sourcecode.c.h; path = RLMPredicateUtil.h; sourceTree = "<group>"; };
		5BDDB6EC195777E400D43452 /* RLMPredicateUtil.m */ = {isa = PBXFileReference; fileEncoding = 4; lastKnownFileType = sourcecode.c.objc; path = RLMPredicateUtil.m; sourceTree = "<group>"; };
		5BF3465B1979330B00D9BFD4 /* UnicodeTests.m */ = {isa = PBXFileReference; fileEncoding = 4; lastKnownFileType = sourcecode.c.objc; path = UnicodeTests.m; sourceTree = "<group>"; };
		84449B3019508AD2000F077D /* SchemaTests.mm */ = {isa = PBXFileReference; fileEncoding = 4; lastKnownFileType = sourcecode.cpp.objcpp; path = SchemaTests.mm; sourceTree = "<group>"; };
		E82827D91947782C0090B385 /* Foundation.framework */ = {isa = PBXFileReference; lastKnownFileType = wrapper.framework; name = Foundation.framework; path = Platforms/iPhoneOS.platform/Developer/SDKs/iPhoneOS7.1.sdk/System/Library/Frameworks/Foundation.framework; sourceTree = DEVELOPER_DIR; };
/* End PBXFileReference section */

/* Begin PBXFrameworksBuildPhase section */
		02C4145A191DE49600F858D9 /* Frameworks */ = {
			isa = PBXFrameworksBuildPhase;
			buildActionMask = 2147483647;
			files = (
				E82827D81947780D0090B385 /* Foundation.framework in Frameworks */,
			);
			runOnlyForDeploymentPostprocessing = 0;
		};
		02C4146B191DE49600F858D9 /* Frameworks */ = {
			isa = PBXFrameworksBuildPhase;
			buildActionMask = 2147483647;
			files = (
				428D6F421947066E00ACEB74 /* libc++.dylib in Frameworks */,
				428D6F431947067E00ACEB74 /* Realm.framework in Frameworks */,
				02C4146F191DE49600F858D9 /* XCTest.framework in Frameworks */,
			);
			runOnlyForDeploymentPostprocessing = 0;
		};
		02C415021921B0C300F858D9 /* Frameworks */ = {
			isa = PBXFrameworksBuildPhase;
			buildActionMask = 2147483647;
			files = (
				E82827DA1947782C0090B385 /* Foundation.framework in Frameworks */,
			);
			runOnlyForDeploymentPostprocessing = 0;
		};
		02C4150F1921B0C400F858D9 /* Frameworks */ = {
			isa = PBXFrameworksBuildPhase;
			buildActionMask = 2147483647;
			files = (
				E82827DF19477A9D0090B385 /* Foundation.framework in Frameworks */,
				429E39571940B3DC001DC9C1 /* libc++.dylib in Frameworks */,
				02C415131921B0C400F858D9 /* XCTest.framework in Frameworks */,
			);
			runOnlyForDeploymentPostprocessing = 0;
		};
/* End PBXFrameworksBuildPhase section */

/* Begin PBXGroup section */
		02889104198AE108007D8FB2 /* ios */ = {
			isa = PBXGroup;
			children = (
				02889105198AE108007D8FB2 /* RLMPlatform.h */,
			);
			path = ios;
			sourceTree = "<group>";
		};
		02889107198AE111007D8FB2 /* osx */ = {
			isa = PBXGroup;
			children = (
				02889108198AE111007D8FB2 /* RLMPlatform.h */,
			);
			path = osx;
			sourceTree = "<group>";
		};
		02C41460191DE49600F858D9 /* Realm */ = {
			isa = PBXGroup;
			children = (
				02889104198AE108007D8FB2 /* ios */,
				02889107198AE111007D8FB2 /* osx */,
				02C41461191DE49600F858D9 /* Supporting Files */,
				02E4D68B192E3DC40082808D /* Realm.h */,
				02E4D68C192E3DC40082808D /* RLMAccessor.h */,
				02E4D68D192E3DC40082808D /* RLMAccessor.mm */,
				02E4D68F192E3DC40082808D /* RLMArray.h */,
				02026D15193E8F6400E4EEF8 /* RLMArray.mm */,
				02E4D68E192E3DC40082808D /* RLMArray_Private.hpp */,
				02026D0E193E8BC900E4EEF8 /* RLMArrayLinkView.mm */,
				02E4D690192E3DC40082808D /* RLMArrayTableView.mm */,
				02E4D693192E3DC40082808D /* RLMConstants.h */,
				02E4D694192E3DC40082808D /* RLMConstants.m */,
				02026CA119354DDF00E4EEF8 /* RLMMigration.h */,
				02026CA219354DDF00E4EEF8 /* RLMMigration.mm */,
				02026CA7193562B400E4EEF8 /* RLMMigration_Private.h */,
				02E4D696192E3DC40082808D /* RLMObject.h */,
				02E4D697192E3DC40082808D /* RLMObject.mm */,
				02E4D695192E3DC40082808D /* RLMObject_Private.h */,
				02E4D699192E3DC40082808D /* RLMObjectSchema.h */,
				02E4D69A192E3DC40082808D /* RLMObjectSchema.mm */,
				02E4D698192E3DC40082808D /* RLMObjectSchema_Private.hpp */,
				02E4D69B192E3DC40082808D /* RLMObjectStore.hpp */,
				02E4D69C192E3DC40082808D /* RLMObjectStore.mm */,
				02E4D69E192E3DC40082808D /* RLMProperty.h */,
				02E4D69F192E3DC40082808D /* RLMProperty.m */,
				02E4D69D192E3DC40082808D /* RLMProperty_Private.h */,
				02E4D6A0192E3DC40082808D /* RLMQueryUtil.hpp */,
				02E4D6A1192E3DC40082808D /* RLMQueryUtil.mm */,
				02E4D6A3192E3DC40082808D /* RLMRealm.h */,
				02E4D6A4192E3DC40082808D /* RLMRealm.mm */,
				0282CDC7196B0DC200A34A04 /* RLMRealm_Dynamic.h */,
				02E4D6A2192E3DC40082808D /* RLMRealm_Private.hpp */,
				02E4D6A6192E3DC40082808D /* RLMSchema.h */,
				02E4D6A7192E3DC40082808D /* RLMSchema.mm */,
				02E4D6A5192E3DC40082808D /* RLMSchema_Private.h */,
				3F80E10319BE2AAA00907B21 /* RLMUpdateChecker.hpp */,
				3F80E10019BE2A9400907B21 /* RLMUpdateChecker.mm */,
				02E4D6A8192E3DC40082808D /* RLMUtil.hpp */,
				02E4D6A9192E3DC40082808D /* RLMUtil.mm */,
			);
			path = Realm;
			sourceTree = "<group>";
		};
		02C41461191DE49600F858D9 /* Supporting Files */ = {
			isa = PBXGroup;
			children = (
				02C41462191DE49600F858D9 /* Realm-Info.plist */,
			);
			name = "Supporting Files";
			sourceTree = "<group>";
		};
		02C41474191DE49600F858D9 /* RealmTests */ = {
			isa = PBXGroup;
			children = (
				02CF6578193A3BB200E01CFD /* ArrayPropertyTests.m */,
				02026CAA19363B5300E4EEF8 /* ArrayTests.m */,
				02026CB619379EB700E4EEF8 /* DynamicTests.m */,
				4DE0B18C1948830D0092154B /* EnumeratorTests.m */,
				02026CAD193662AF00E4EEF8 /* LinkTests.m */,
				02DCBE8C195A22C000F1CBE6 /* MigrationTests.mm */,
				02E4D6E8192E58250082808D /* MixedTests.m */,
				4DFB045C192F877300F36C59 /* ObjectInterfaceTests.m */,
				4D3F564E1923667700240A75 /* ObjectTests.m */,
				4DE0B175194855E30092154B /* PropertyTypeTest.mm */,
				02C414D71921939D00F858D9 /* QueryTests.m */,
				02C4147A191DE49600F858D9 /* RealmTests.mm */,
				5BDDB6EB195777E400D43452 /* RLMPredicateUtil.h */,
				5BDDB6EC195777E400D43452 /* RLMPredicateUtil.m */,
				02C4148E191DE68900F858D9 /* RLMTestCase.h */,
				02C4148F191DE68900F858D9 /* RLMTestCase.m */,
				02E4D6EE192E583A0082808D /* RLMTestObjects.h */,
				02E4D6EB192E58320082808D /* RLMTestObjects.m */,
				84449B3019508AD2000F077D /* SchemaTests.mm */,
				4D8D90AF192B7FC4004C89AA /* TransactionTests.m */,
				5BF3465B1979330B00D9BFD4 /* UnicodeTests.m */,
			);
			name = RealmTests;
			path = Realm/Tests;
			sourceTree = "<group>";
		};
		02C41475191DE49600F858D9 /* Supporting Files */ = {
			isa = PBXGroup;
			children = (
				02C41476191DE49600F858D9 /* RealmTests-Info.plist */,
			);
			name = "Supporting Files";
			path = Realm/Tests;
			sourceTree = "<group>";
		};
		E82827DB194778360090B385 /* iOS */ = {
			isa = PBXGroup;
			children = (
				E82827D91947782C0090B385 /* Foundation.framework */,
				429E39551940B204001DC9C1 /* libc++.dylib */,
			);
			name = iOS;
			sourceTree = "<group>";
		};
		E82827DC194778420090B385 /* OSX */ = {
			isa = PBXGroup;
			children = (
				02C414DE1921B07200F858D9 /* Foundation.framework */,
				429E395319409432001DC9C1 /* libc++.dylib */,
			);
			name = OSX;
			sourceTree = "<group>";
		};
		E9189090177B677900653D7A = {
			isa = PBXGroup;
			children = (
				22F639E419ACAF4500DCDAEA /* RLMTestDataGenerator.h */,
				22F639E519ACAF4500DCDAEA /* RLMTestDataGenerator.m */,
				02C41460191DE49600F858D9 /* Realm */,
				02C41474191DE49600F858D9 /* RealmTests */,
				02C41475191DE49600F858D9 /* Supporting Files */,
				E918909B177B677900653D7A /* Frameworks */,
				E918909A177B677900653D7A /* Products */,
			);
			sourceTree = "<group>";
		};
		E918909A177B677900653D7A /* Products */ = {
			isa = PBXGroup;
			children = (
				02C415121921B0C400F858D9 /* iOS Tests.xctest */,
				02C415051921B0C300F858D9 /* libRealm.a */,
				02C4146E191DE49600F858D9 /* OSX Tests.xctest */,
				02C4145E191DE49600F858D9 /* Realm.framework */,
			);
			name = Products;
			sourceTree = "<group>";
		};
		E918909B177B677900653D7A /* Frameworks */ = {
			isa = PBXGroup;
			children = (
				E82827DB194778360090B385 /* iOS */,
				E82827DC194778420090B385 /* OSX */,
				4B7ACCD718FDD8E4008B7B95 /* XCTest.framework */,
			);
			name = Frameworks;
			sourceTree = "<group>";
		};
/* End PBXGroup section */

/* Begin PBXHeadersBuildPhase section */
		02C4145B191DE49600F858D9 /* Headers */ = {
			isa = PBXHeadersBuildPhase;
			buildActionMask = 2147483647;
			files = (
				02E4D6AA192E3DC40082808D /* Realm.h in Headers */,
				22F639E619ACAF4500DCDAEA /* RLMTestDataGenerator.h in Headers */,
				02E4D6AC192E3DC40082808D /* RLMAccessor.h in Headers */,
				02E4D6B2192E3DC40082808D /* RLMArray.h in Headers */,
				02E4D6B0192E3DC40082808D /* RLMArray_Private.hpp in Headers */,
				02E4D6BA192E3DC40082808D /* RLMConstants.h in Headers */,
				02F4EAF6195DF0A6008743D9 /* RLMMigration.h in Headers */,
				02F4EAF7195DF0B0008743D9 /* RLMMigration_Private.h in Headers */,
				02E4D6C0192E3DC40082808D /* RLMObject.h in Headers */,
				02E4D6BE192E3DC40082808D /* RLMObject_Private.h in Headers */,
				02E4D6C6192E3DC40082808D /* RLMObjectSchema.h in Headers */,
				02E4D6C4192E3DC40082808D /* RLMObjectSchema_Private.hpp in Headers */,
				02E4D6CA192E3DC40082808D /* RLMObjectStore.hpp in Headers */,
				02889109198AE111007D8FB2 /* RLMPlatform.h in Headers */,
				02E4D6D0192E3DC40082808D /* RLMProperty.h in Headers */,
				02E4D6CE192E3DC40082808D /* RLMProperty_Private.h in Headers */,
				3F80E10419BE2AAA00907B21 /* RLMUpdateChecker.hpp in Headers */,
				02E4D6D4192E3DC40082808D /* RLMQueryUtil.hpp in Headers */,
				02E4D6DA192E3DC40082808D /* RLMRealm.h in Headers */,
				0282CDC8196B0DC200A34A04 /* RLMRealm_Dynamic.h in Headers */,
				02E4D6D8192E3DC40082808D /* RLMRealm_Private.hpp in Headers */,
				02E4D6E0192E3DC40082808D /* RLMSchema.h in Headers */,
				02E4D6DE192E3DC40082808D /* RLMSchema_Private.h in Headers */,
				02E4D6E4192E3DC40082808D /* RLMUtil.hpp in Headers */,
			);
			runOnlyForDeploymentPostprocessing = 0;
		};
		02C4154A1921BE3F00F858D9 /* Headers */ = {
			isa = PBXHeadersBuildPhase;
			buildActionMask = 2147483647;
			files = (
				02E4D6AB192E3DC40082808D /* Realm.h in Headers */,
				02E4D6AD192E3DC40082808D /* RLMAccessor.h in Headers */,
				02E4D6B3192E3DC40082808D /* RLMArray.h in Headers */,
				02E4D6B1192E3DC40082808D /* RLMArray_Private.hpp in Headers */,
				02E4D6BB192E3DC40082808D /* RLMConstants.h in Headers */,
				02026CA419354DDF00E4EEF8 /* RLMMigration.h in Headers */,
				02026CA9193562B400E4EEF8 /* RLMMigration_Private.h in Headers */,
				02E4D6C1192E3DC40082808D /* RLMObject.h in Headers */,
				02E4D6BF192E3DC40082808D /* RLMObject_Private.h in Headers */,
				02E4D6C7192E3DC40082808D /* RLMObjectSchema.h in Headers */,
				02E4D6C5192E3DC40082808D /* RLMObjectSchema_Private.hpp in Headers */,
				02E4D6CB192E3DC40082808D /* RLMObjectStore.hpp in Headers */,
				02889106198AE108007D8FB2 /* RLMPlatform.h in Headers */,
				02E4D6D1192E3DC40082808D /* RLMProperty.h in Headers */,
				02E4D6CF192E3DC40082808D /* RLMProperty_Private.h in Headers */,
				3F80E10519BE2AAA00907B21 /* RLMUpdateChecker.hpp in Headers */,
				02E4D6D5192E3DC40082808D /* RLMQueryUtil.hpp in Headers */,
				02E4D6DB192E3DC40082808D /* RLMRealm.h in Headers */,
				0282CDC9196B0DC200A34A04 /* RLMRealm_Dynamic.h in Headers */,
				02E4D6D9192E3DC40082808D /* RLMRealm_Private.hpp in Headers */,
				02E4D6E1192E3DC40082808D /* RLMSchema.h in Headers */,
				02E4D6DF192E3DC40082808D /* RLMSchema_Private.h in Headers */,
				02E4D6E5192E3DC40082808D /* RLMUtil.hpp in Headers */,
			);
			runOnlyForDeploymentPostprocessing = 0;
		};
/* End PBXHeadersBuildPhase section */

/* Begin PBXNativeTarget section */
		02C4145D191DE49600F858D9 /* OSX Framework */ = {
			isa = PBXNativeTarget;
			buildConfigurationList = 02C4147C191DE49600F858D9 /* Build configuration list for PBXNativeTarget "OSX Framework" */;
			buildPhases = (
				022C8BF61942893D00BCDB9D /* Download Core */,
				02C41459191DE49600F858D9 /* Sources */,
				02C4145A191DE49600F858D9 /* Frameworks */,
				02C4145B191DE49600F858D9 /* Headers */,
				02C4145C191DE49600F858D9 /* Resources */,
			);
			buildRules = (
			);
			dependencies = (
			);
			name = "OSX Framework";
			productName = Realm;
			productReference = 02C4145E191DE49600F858D9 /* Realm.framework */;
			productType = "com.apple.product-type.framework";
		};
		02C4146D191DE49600F858D9 /* OSX Tests */ = {
			isa = PBXNativeTarget;
			buildConfigurationList = 02C4147F191DE49600F858D9 /* Build configuration list for PBXNativeTarget "OSX Tests" */;
			buildPhases = (
				02C4146A191DE49600F858D9 /* Sources */,
				02C4146B191DE49600F858D9 /* Frameworks */,
			);
			buildRules = (
			);
			dependencies = (
				025CA43A19403D6F005B5C58 /* PBXTargetDependency */,
			);
			name = "OSX Tests";
			productName = RealmTests;
			productReference = 02C4146E191DE49600F858D9 /* OSX Tests.xctest */;
			productType = "com.apple.product-type.bundle.unit-test";
		};
		02C415041921B0C300F858D9 /* iOS Library */ = {
			isa = PBXNativeTarget;
			buildConfigurationList = 02C415211921B0C400F858D9 /* Build configuration list for PBXNativeTarget "iOS Library" */;
			buildPhases = (
				022C8BF719428A8F00BCDB9D /* Download Core */,
				02C415011921B0C300F858D9 /* Sources */,
				02C415021921B0C300F858D9 /* Frameworks */,
				02C4154A1921BE3F00F858D9 /* Headers */,
				E82827DD19477A390090B385 /* Resources */,
				02026CC5193CE3D600E4EEF8 /* Build Fat Library */,
			);
			buildRules = (
			);
			dependencies = (
			);
			name = "iOS Library";
			productName = "Realm-iOS";
			productReference = 02C415051921B0C300F858D9 /* libRealm.a */;
			productType = "com.apple.product-type.library.static";
		};
		02C415111921B0C400F858D9 /* iOS Tests */ = {
			isa = PBXNativeTarget;
			buildConfigurationList = 02C415241921B0C400F858D9 /* Build configuration list for PBXNativeTarget "iOS Tests" */;
			buildPhases = (
				02C4150E1921B0C400F858D9 /* Sources */,
				02C4150F1921B0C400F858D9 /* Frameworks */,
			);
			buildRules = (
			);
			dependencies = (
				02026CBF193CDA6B00E4EEF8 /* PBXTargetDependency */,
			);
			name = "iOS Tests";
			productName = "Realm-iOSTests";
			productReference = 02C415121921B0C400F858D9 /* iOS Tests.xctest */;
			productType = "com.apple.product-type.bundle.unit-test";
		};
/* End PBXNativeTarget section */

/* Begin PBXProject section */
		E9189091177B677900653D7A /* Project object */ = {
			isa = PBXProject;
			attributes = {
				CLASSPREFIX = RLM;
				LastTestingUpgradeCheck = 0510;
				LastUpgradeCheck = 0510;
				ORGANIZATIONNAME = Realm;
				TargetAttributes = {
					02C4146D191DE49600F858D9 = {
						TestTargetID = 02C4145D191DE49600F858D9;
					};
					02C415111921B0C400F858D9 = {
						TestTargetID = 421A99481933646F00F5E4D4;
					};
				};
			};
			buildConfigurationList = E9189094177B677900653D7A /* Build configuration list for PBXProject "Realm" */;
			compatibilityVersion = "Xcode 3.2";
			developmentRegion = English;
			hasScannedForEncodings = 0;
			knownRegions = (
				en,
			);
			mainGroup = E9189090177B677900653D7A;
			productRefGroup = E918909A177B677900653D7A /* Products */;
			projectDirPath = "";
			projectRoot = "";
			targets = (
				02C4145D191DE49600F858D9 /* OSX Framework */,
				02C4146D191DE49600F858D9 /* OSX Tests */,
				02C415041921B0C300F858D9 /* iOS Library */,
				421A99481933646F00F5E4D4 /* iOS Framework */,
				02C415111921B0C400F858D9 /* iOS Tests */,
			);
		};
/* End PBXProject section */

/* Begin PBXResourcesBuildPhase section */
		02C4145C191DE49600F858D9 /* Resources */ = {
			isa = PBXResourcesBuildPhase;
			buildActionMask = 2147483647;
			files = (
			);
			runOnlyForDeploymentPostprocessing = 0;
		};
		E82827DD19477A390090B385 /* Resources */ = {
			isa = PBXResourcesBuildPhase;
			buildActionMask = 2147483647;
			files = (
			);
			runOnlyForDeploymentPostprocessing = 0;
		};
/* End PBXResourcesBuildPhase section */

/* Begin PBXShellScriptBuildPhase section */
		02026CC5193CE3D600E4EEF8 /* Build Fat Library */ = {
			isa = PBXShellScriptBuildPhase;
			buildActionMask = 2147483647;
			files = (
			);
			inputPaths = (
				"${BUILT_PRODUCTS_DIR}/libRealm.a",
				"${SF_OTHER_BUILT_PRODUCTS_DIR}/libRealm.a",
			);
			name = "Build Fat Library";
			outputPaths = (
				"${BUILD_DIR}/${CONFIGURATION}/libRealm-combined.a",
			);
			runOnlyForDeploymentPostprocessing = 0;
			shellPath = /bin/sh;
			shellScript = "sh scripts/build-fat.sh";
		};
		022C8BF61942893D00BCDB9D /* Download Core */ = {
			isa = PBXShellScriptBuildPhase;
			buildActionMask = 2147483647;
			files = (
			);
			inputPaths = (
			);
			name = "Download Core";
			outputPaths = (
			);
			runOnlyForDeploymentPostprocessing = 0;
			shellPath = /bin/sh;
			shellScript = "sh build.sh download-core";
		};
		022C8BF719428A8F00BCDB9D /* Download Core */ = {
			isa = PBXShellScriptBuildPhase;
			buildActionMask = 2147483647;
			files = (
			);
			inputPaths = (
			);
			name = "Download Core";
			outputPaths = (
			);
			runOnlyForDeploymentPostprocessing = 0;
			shellPath = /bin/sh;
			shellScript = "sh build.sh download-core";
		};
		421A994E1933648E00F5E4D4 /* Build Framework */ = {
			isa = PBXShellScriptBuildPhase;
			buildActionMask = 2147483647;
			files = (
			);
			inputPaths = (
				"${BUILD_DIR}/${CONFIGURATION}/libRealm-combined.a",
			);
			name = "Build Framework";
			outputPaths = (
				"${SRCROOT}/build/${CONFIGURATION}/${PRODUCT_NAME}.framework",
			);
			runOnlyForDeploymentPostprocessing = 0;
			shellPath = /bin/sh;
			shellScript = "sh scripts/build-framework.sh";
		};
/* End PBXShellScriptBuildPhase section */

/* Begin PBXSourcesBuildPhase section */
		02C41459191DE49600F858D9 /* Sources */ = {
			isa = PBXSourcesBuildPhase;
			buildActionMask = 2147483647;
			files = (
				02E4D6AE192E3DC40082808D /* RLMAccessor.mm in Sources */,
				022C8BE9194237BE00BCDB9D /* RLMArray.mm in Sources */,
				022C8BEA194237BE00BCDB9D /* RLMArrayLinkView.mm in Sources */,
				02E4D6B4192E3DC40082808D /* RLMArrayTableView.mm in Sources */,
				02E4D6BC192E3DC40082808D /* RLMConstants.m in Sources */,
				02026CA519354DDF00E4EEF8 /* RLMMigration.mm in Sources */,
				02E4D6C2192E3DC40082808D /* RLMObject.mm in Sources */,
				02E4D6C8192E3DC40082808D /* RLMObjectSchema.mm in Sources */,
				02E4D6CC192E3DC40082808D /* RLMObjectStore.mm in Sources */,
				02E4D6D2192E3DC40082808D /* RLMProperty.m in Sources */,
				02E4D6D6192E3DC40082808D /* RLMQueryUtil.mm in Sources */,
				02E4D6DC192E3DC40082808D /* RLMRealm.mm in Sources */,
				02E4D6E2192E3DC40082808D /* RLMSchema.mm in Sources */,
				02E4D6E6192E3DC40082808D /* RLMUtil.mm in Sources */,
<<<<<<< HEAD
				22F639E719ACAF4500DCDAEA /* RLMTestDataGenerator.m in Sources */,
=======
				3F80E10119BE2A9400907B21 /* RLMUpdateChecker.mm in Sources */,
>>>>>>> 2d097eac
			);
			runOnlyForDeploymentPostprocessing = 0;
		};
		02C4146A191DE49600F858D9 /* Sources */ = {
			isa = PBXSourcesBuildPhase;
			buildActionMask = 2147483647;
			files = (
				022C8BED194254FA00BCDB9D /* ArrayPropertyTests.m in Sources */,
				02026CAB19363B5300E4EEF8 /* ArrayTests.m in Sources */,
				02026CB919379F6800E4EEF8 /* DynamicTests.m in Sources */,
				4DE0B18D1948830D0092154B /* EnumeratorTests.m in Sources */,
				02026CAE193662AF00E4EEF8 /* LinkTests.m in Sources */,
				02DCBE8D195A22C000F1CBE6 /* MigrationTests.mm in Sources */,
				02E4D6E9192E58250082808D /* MixedTests.m in Sources */,
				4DFB045D192F877300F36C59 /* ObjectInterfaceTests.m in Sources */,
				4D3F56501923668700240A75 /* ObjectTests.m in Sources */,
				4DE0B176194855E30092154B /* PropertyTypeTest.mm in Sources */,
				02C414D81921939D00F858D9 /* QueryTests.m in Sources */,
				02C4147B191DE49600F858D9 /* RealmTests.mm in Sources */,
				5BDDB6ED195777E400D43452 /* RLMPredicateUtil.m in Sources */,
				02C41492191DE68900F858D9 /* RLMTestCase.m in Sources */,
				02E4D6EC192E58320082808D /* RLMTestObjects.m in Sources */,
				84449B3119508AD2000F077D /* SchemaTests.mm in Sources */,
				4D8D90B2192B825E004C89AA /* TransactionTests.m in Sources */,
				5BF3465F1979447000D9BFD4 /* UnicodeTests.m in Sources */,
			);
			runOnlyForDeploymentPostprocessing = 0;
		};
		02C415011921B0C300F858D9 /* Sources */ = {
			isa = PBXSourcesBuildPhase;
			buildActionMask = 2147483647;
			files = (
				02E4D6AF192E3DC40082808D /* RLMAccessor.mm in Sources */,
				022C8BEB194237C400BCDB9D /* RLMArray.mm in Sources */,
				022C8BEC194237C400BCDB9D /* RLMArrayLinkView.mm in Sources */,
				02E4D6B5192E3DC40082808D /* RLMArrayTableView.mm in Sources */,
				02E4D6BD192E3DC40082808D /* RLMConstants.m in Sources */,
				02026CA619354DDF00E4EEF8 /* RLMMigration.mm in Sources */,
				02E4D6C3192E3DC40082808D /* RLMObject.mm in Sources */,
				02E4D6C9192E3DC40082808D /* RLMObjectSchema.mm in Sources */,
				02E4D6CD192E3DC40082808D /* RLMObjectStore.mm in Sources */,
				02E4D6D3192E3DC40082808D /* RLMProperty.m in Sources */,
				02E4D6D7192E3DC40082808D /* RLMQueryUtil.mm in Sources */,
				02E4D6DD192E3DC40082808D /* RLMRealm.mm in Sources */,
				02E4D6E3192E3DC40082808D /* RLMSchema.mm in Sources */,
				02E4D6E7192E3DC40082808D /* RLMUtil.mm in Sources */,
				3F80E10219BE2A9400907B21 /* RLMUpdateChecker.mm in Sources */,
			);
			runOnlyForDeploymentPostprocessing = 0;
		};
		02C4150E1921B0C400F858D9 /* Sources */ = {
			isa = PBXSourcesBuildPhase;
			buildActionMask = 2147483647;
			files = (
				022C8BEE1942550000BCDB9D /* ArrayPropertyTests.m in Sources */,
				02026CAC19363B5300E4EEF8 /* ArrayTests.m in Sources */,
				02026CBA19379F6E00E4EEF8 /* DynamicTests.m in Sources */,
				4DE0B18E1949A6820092154B /* EnumeratorTests.m in Sources */,
				02026CAF193662AF00E4EEF8 /* LinkTests.m in Sources */,
				02DCBE8E195A22C000F1CBE6 /* MigrationTests.mm in Sources */,
				02E4D6EA192E58250082808D /* MixedTests.m in Sources */,
				4DFB045E192F877300F36C59 /* ObjectInterfaceTests.m in Sources */,
				4D3F56511923668700240A75 /* ObjectTests.m in Sources */,
				4DE0B177194855E30092154B /* PropertyTypeTest.mm in Sources */,
				02C4153E1921B25000F858D9 /* QueryTests.m in Sources */,
				02C4153F1921B25000F858D9 /* RealmTests.mm in Sources */,
				5BDDB6EE195777E400D43452 /* RLMPredicateUtil.m in Sources */,
				02C415431921B4FE00F858D9 /* RLMTestCase.m in Sources */,
				02E4D6ED192E58320082808D /* RLMTestObjects.m in Sources */,
				84449B3219508AD2000F077D /* SchemaTests.mm in Sources */,
				4D8D90B1192B80F0004C89AA /* TransactionTests.m in Sources */,
				5BF3465E19793BDB00D9BFD4 /* UnicodeTests.m in Sources */,
			);
			runOnlyForDeploymentPostprocessing = 0;
		};
/* End PBXSourcesBuildPhase section */

/* Begin PBXTargetDependency section */
		02026CBF193CDA6B00E4EEF8 /* PBXTargetDependency */ = {
			isa = PBXTargetDependency;
			target = 421A99481933646F00F5E4D4 /* iOS Framework */;
			targetProxy = 02026CBE193CDA6B00E4EEF8 /* PBXContainerItemProxy */;
		};
		02026CC1193CDA6E00E4EEF8 /* PBXTargetDependency */ = {
			isa = PBXTargetDependency;
			target = 02C415041921B0C300F858D9 /* iOS Library */;
			targetProxy = 02026CC0193CDA6E00E4EEF8 /* PBXContainerItemProxy */;
		};
		025CA43A19403D6F005B5C58 /* PBXTargetDependency */ = {
			isa = PBXTargetDependency;
			target = 02C4145D191DE49600F858D9 /* OSX Framework */;
			targetProxy = 025CA43919403D6F005B5C58 /* PBXContainerItemProxy */;
		};
/* End PBXTargetDependency section */

/* Begin XCBuildConfiguration section */
		02C4147D191DE49600F858D9 /* Debug */ = {
			isa = XCBuildConfiguration;
			buildSettings = {
				CLANG_CXX_LANGUAGE_STANDARD = "compiler-default";
				CLANG_CXX_LIBRARY = "libc++";
				CLANG_ENABLE_MODULES = YES;
				CLANG_WARN_BOOL_CONVERSION = YES;
				CLANG_WARN_DIRECT_OBJC_ISA_USAGE = YES_ERROR;
				CLANG_WARN_OBJC_ROOT_CLASS = YES_ERROR;
				COMBINE_HIDPI_IMAGES = YES;
				CONFIGURATION_BUILD_DIR = "$(BUILD_DIR)/$(CONFIGURATION)$(EFFECTIVE_PLATFORM_NAME)";
				DYLIB_COMPATIBILITY_VERSION = 1;
				DYLIB_CURRENT_VERSION = 1;
				FRAMEWORK_VERSION = A;
				GCC_C_LANGUAGE_STANDARD = gnu99;
				GCC_GENERATE_TEST_COVERAGE_FILES = NO;
				GCC_PRECOMPILE_PREFIX_HEADER = YES;
				GCC_PREFIX_HEADER = "";
				GCC_PREPROCESSOR_DEFINITIONS = "$(inherited)";
				GCC_TREAT_WARNINGS_AS_ERRORS = YES;
				GCC_WARN_ABOUT_RETURN_TYPE = YES_ERROR;
				GCC_WARN_PEDANTIC = NO;
				GCC_WARN_SIGN_COMPARE = YES;
				GCC_WARN_UNDECLARED_SELECTOR = YES;
				GCC_WARN_UNINITIALIZED_AUTOS = YES_AGGRESSIVE;
				GCC_WARN_UNUSED_FUNCTION = YES;
				INFOPLIST_FILE = "Realm/Realm-Info.plist";
				INSTALL_PATH = "@rpath";
				LIBRARY_SEARCH_PATHS = "$(inherited)";
				MACOSX_DEPLOYMENT_TARGET = 10.8;
				OTHER_LDFLAGS = "-ltightdb-dbg";
				PRIVATE_HEADERS_FOLDER_PATH = "$(CONTENTS_FOLDER_PATH)/PrivateHeaders";
				PRODUCT_NAME = Realm;
				PUBLIC_HEADERS_FOLDER_PATH = "$(CONTENTS_FOLDER_PATH)/Headers";
				SDKROOT = macosx;
				STRIP_INSTALLED_PRODUCT = YES;
				WRAPPER_EXTENSION = framework;
			};
			name = Debug;
		};
		02C4147E191DE49600F858D9 /* Release */ = {
			isa = XCBuildConfiguration;
			buildSettings = {
				CLANG_CXX_LANGUAGE_STANDARD = "compiler-default";
				CLANG_CXX_LIBRARY = "libc++";
				CLANG_ENABLE_MODULES = YES;
				CLANG_WARN_BOOL_CONVERSION = YES;
				CLANG_WARN_DIRECT_OBJC_ISA_USAGE = YES_ERROR;
				CLANG_WARN_OBJC_ROOT_CLASS = YES_ERROR;
				COMBINE_HIDPI_IMAGES = YES;
				CONFIGURATION_BUILD_DIR = "$(BUILD_DIR)/$(CONFIGURATION)$(EFFECTIVE_PLATFORM_NAME)";
				DYLIB_COMPATIBILITY_VERSION = 1;
				DYLIB_CURRENT_VERSION = 1;
				ENABLE_NS_ASSERTIONS = NO;
				FRAMEWORK_VERSION = A;
				GCC_C_LANGUAGE_STANDARD = gnu99;
				GCC_GENERATE_TEST_COVERAGE_FILES = NO;
				GCC_PRECOMPILE_PREFIX_HEADER = YES;
				GCC_PREFIX_HEADER = "";
				GCC_TREAT_WARNINGS_AS_ERRORS = YES;
				GCC_WARN_ABOUT_RETURN_TYPE = YES_ERROR;
				GCC_WARN_PEDANTIC = NO;
				GCC_WARN_SIGN_COMPARE = YES;
				GCC_WARN_UNDECLARED_SELECTOR = YES;
				GCC_WARN_UNINITIALIZED_AUTOS = YES_AGGRESSIVE;
				GCC_WARN_UNUSED_FUNCTION = YES;
				INFOPLIST_FILE = "Realm/Realm-Info.plist";
				INSTALL_PATH = "@rpath";
				LIBRARY_SEARCH_PATHS = "$(inherited)";
				MACOSX_DEPLOYMENT_TARGET = 10.8;
				OTHER_LDFLAGS = "-ltightdb";
				PRIVATE_HEADERS_FOLDER_PATH = "$(CONTENTS_FOLDER_PATH)/PrivateHeaders";
				PRODUCT_NAME = Realm;
				PUBLIC_HEADERS_FOLDER_PATH = "$(CONTENTS_FOLDER_PATH)/Headers";
				SDKROOT = macosx;
				STRIP_INSTALLED_PRODUCT = YES;
				WRAPPER_EXTENSION = framework;
			};
			name = Release;
		};
		02C41480191DE49600F858D9 /* Debug */ = {
			isa = XCBuildConfiguration;
			buildSettings = {
				BUNDLE_LOADER = "";
				CLANG_CXX_LANGUAGE_STANDARD = "compiler-default";
				CLANG_CXX_LIBRARY = "libc++";
				CLANG_ENABLE_MODULES = YES;
				CLANG_WARN_BOOL_CONVERSION = YES;
				CLANG_WARN_DIRECT_OBJC_ISA_USAGE = YES_ERROR;
				CLANG_WARN_OBJC_ROOT_CLASS = YES_ERROR;
				COMBINE_HIDPI_IMAGES = YES;
				FRAMEWORK_SEARCH_PATHS = (
					"$(DEVELOPER_FRAMEWORKS_DIR)",
					"$(inherited)",
				);
				GCC_C_LANGUAGE_STANDARD = gnu99;
				GCC_GENERATE_TEST_COVERAGE_FILES = NO;
				GCC_PRECOMPILE_PREFIX_HEADER = YES;
				GCC_PREFIX_HEADER = "";
				GCC_PREPROCESSOR_DEFINITIONS = (
					"DEBUG=1",
					"$(inherited)",
				);
				GCC_TREAT_WARNINGS_AS_ERRORS = YES;
				GCC_WARN_ABOUT_RETURN_TYPE = YES_ERROR;
				GCC_WARN_SIGN_COMPARE = YES;
				GCC_WARN_UNDECLARED_SELECTOR = YES;
				GCC_WARN_UNINITIALIZED_AUTOS = YES_AGGRESSIVE;
				GCC_WARN_UNUSED_FUNCTION = YES;
				HEADER_SEARCH_PATHS = "$(SRCROOT)/core/include";
				INFOPLIST_FILE = "Realm/Tests/RealmTests-Info.plist";
				MACOSX_DEPLOYMENT_TARGET = 10.8;
				OTHER_CFLAGS = "$(inherited)";
				OTHER_LDFLAGS = "";
				PRODUCT_NAME = "$(TARGET_NAME)";
				SDKROOT = macosx;
				TEST_HOST = "$(BUNDLE_LOADER)";
				WRAPPER_EXTENSION = xctest;
			};
			name = Debug;
		};
		02C41481191DE49600F858D9 /* Release */ = {
			isa = XCBuildConfiguration;
			buildSettings = {
				BUNDLE_LOADER = "";
				CLANG_CXX_LANGUAGE_STANDARD = "compiler-default";
				CLANG_CXX_LIBRARY = "libc++";
				CLANG_ENABLE_MODULES = YES;
				CLANG_WARN_BOOL_CONVERSION = YES;
				CLANG_WARN_DIRECT_OBJC_ISA_USAGE = YES_ERROR;
				CLANG_WARN_OBJC_ROOT_CLASS = YES_ERROR;
				COMBINE_HIDPI_IMAGES = YES;
				ENABLE_NS_ASSERTIONS = NO;
				FRAMEWORK_SEARCH_PATHS = (
					"$(DEVELOPER_FRAMEWORKS_DIR)",
					"$(inherited)",
				);
				GCC_C_LANGUAGE_STANDARD = gnu99;
				GCC_GENERATE_TEST_COVERAGE_FILES = NO;
				GCC_PRECOMPILE_PREFIX_HEADER = YES;
				GCC_PREFIX_HEADER = "";
				GCC_TREAT_WARNINGS_AS_ERRORS = YES;
				GCC_WARN_ABOUT_RETURN_TYPE = YES_ERROR;
				GCC_WARN_SIGN_COMPARE = YES;
				GCC_WARN_UNDECLARED_SELECTOR = YES;
				GCC_WARN_UNINITIALIZED_AUTOS = YES_AGGRESSIVE;
				GCC_WARN_UNUSED_FUNCTION = YES;
				HEADER_SEARCH_PATHS = "$(SRCROOT)/core/include";
				INFOPLIST_FILE = "Realm/Tests/RealmTests-Info.plist";
				MACOSX_DEPLOYMENT_TARGET = 10.8;
				OTHER_CFLAGS = "$(inherited)";
				OTHER_LDFLAGS = "";
				PRODUCT_NAME = "$(TARGET_NAME)";
				SDKROOT = macosx;
				TEST_HOST = "$(BUNDLE_LOADER)";
				WRAPPER_EXTENSION = xctest;
			};
			name = Release;
		};
		02C415221921B0C400F858D9 /* Debug */ = {
			isa = XCBuildConfiguration;
			buildSettings = {
				CLANG_CXX_LANGUAGE_STANDARD = "compiler-default";
				CLANG_CXX_LIBRARY = "libc++";
				CLANG_ENABLE_MODULES = YES;
				CLANG_WARN_BOOL_CONVERSION = YES;
				CLANG_WARN_DIRECT_OBJC_ISA_USAGE = YES_ERROR;
				CLANG_WARN_OBJC_ROOT_CLASS = YES_ERROR;
				DSTROOT = /tmp/Realm_iOS.dst;
				FRAMEWORK_SEARCH_PATHS = "";
				GCC_C_LANGUAGE_STANDARD = gnu99;
				GCC_PRECOMPILE_PREFIX_HEADER = YES;
				GCC_PREFIX_HEADER = "";
				GCC_PREPROCESSOR_DEFINITIONS = (
					"DEBUG=1",
					"$(inherited)",
				);
				GCC_WARN_ABOUT_RETURN_TYPE = YES_ERROR;
				GCC_WARN_UNDECLARED_SELECTOR = YES;
				GCC_WARN_UNINITIALIZED_AUTOS = YES_AGGRESSIVE;
				GCC_WARN_UNUSED_FUNCTION = YES;
				HEADER_SEARCH_PATHS = "$(SRCROOT)/core/include";
				INFOPLIST_FILE = "Realm/Realm-Info.plist";
				IPHONEOS_DEPLOYMENT_TARGET = 7.1;
				LIBRARY_SEARCH_PATHS = "$(SRCROOT)/core";
				OTHER_LDFLAGS = "-ltightdb-ios-dbg";
				PRODUCT_NAME = Realm;
				PUBLIC_HEADERS_FOLDER_PATH = "include/$(PROJECT_NAME)";
				REALM_CORE_LIB = "$(inherited)";
				SDKROOT = iphoneos;
				SKIP_INSTALL = YES;
			};
			name = Debug;
		};
		02C415231921B0C400F858D9 /* Release */ = {
			isa = XCBuildConfiguration;
			buildSettings = {
				CLANG_CXX_LANGUAGE_STANDARD = "compiler-default";
				CLANG_CXX_LIBRARY = "libc++";
				CLANG_ENABLE_MODULES = YES;
				CLANG_WARN_BOOL_CONVERSION = YES;
				CLANG_WARN_DIRECT_OBJC_ISA_USAGE = YES_ERROR;
				CLANG_WARN_OBJC_ROOT_CLASS = YES_ERROR;
				DSTROOT = /tmp/Realm_iOS.dst;
				ENABLE_NS_ASSERTIONS = NO;
				FRAMEWORK_SEARCH_PATHS = "";
				GCC_C_LANGUAGE_STANDARD = gnu99;
				GCC_PRECOMPILE_PREFIX_HEADER = YES;
				GCC_PREFIX_HEADER = "";
				GCC_WARN_ABOUT_RETURN_TYPE = YES_ERROR;
				GCC_WARN_UNDECLARED_SELECTOR = YES;
				GCC_WARN_UNINITIALIZED_AUTOS = YES_AGGRESSIVE;
				GCC_WARN_UNUSED_FUNCTION = YES;
				HEADER_SEARCH_PATHS = "$(SRCROOT)/core/include";
				INFOPLIST_FILE = "Realm/Realm-Info.plist";
				IPHONEOS_DEPLOYMENT_TARGET = 7.1;
				LIBRARY_SEARCH_PATHS = "$(SRCROOT)/core";
				OTHER_LDFLAGS = "-ltightdb-ios";
				PRODUCT_NAME = Realm;
				PUBLIC_HEADERS_FOLDER_PATH = "include/$(PROJECT_NAME)";
				REALM_CORE_LIB = "$(inherited)";
				SDKROOT = iphoneos;
				SKIP_INSTALL = YES;
				VALIDATE_PRODUCT = YES;
			};
			name = Release;
		};
		02C415251921B0C400F858D9 /* Debug */ = {
			isa = XCBuildConfiguration;
			buildSettings = {
				CLANG_CXX_LANGUAGE_STANDARD = "compiler-default";
				CLANG_CXX_LIBRARY = "libc++";
				CLANG_ENABLE_MODULES = YES;
				CLANG_WARN_BOOL_CONVERSION = YES;
				CLANG_WARN_DIRECT_OBJC_ISA_USAGE = YES_ERROR;
				CLANG_WARN_OBJC_ROOT_CLASS = YES_ERROR;
				FRAMEWORK_SEARCH_PATHS = (
					"$(SDKROOT)/Developer/Library/Frameworks",
					"${SRCROOT}/build/${CONFIGURATION}",
					"$(DEVELOPER_FRAMEWORKS_DIR)",
				);
				GCC_C_LANGUAGE_STANDARD = gnu99;
				GCC_PRECOMPILE_PREFIX_HEADER = YES;
				GCC_PREFIX_HEADER = "";
				GCC_PREPROCESSOR_DEFINITIONS = (
					"DEBUG=1",
					"$(inherited)",
				);
				GCC_WARN_ABOUT_RETURN_TYPE = YES_ERROR;
				GCC_WARN_UNDECLARED_SELECTOR = YES;
				GCC_WARN_UNINITIALIZED_AUTOS = YES_AGGRESSIVE;
				GCC_WARN_UNUSED_FUNCTION = YES;
				HEADER_SEARCH_PATHS = "$(SRCROOT)/core/include";
				INFOPLIST_FILE = "Realm/Tests/RealmTests-Info.plist";
				IPHONEOS_DEPLOYMENT_TARGET = 7.1;
				LIBRARY_SEARCH_PATHS = "$(SRCROOT)/core";
				OTHER_CFLAGS = "-Wall";
				OTHER_LDFLAGS = (
					"-framework",
					Realm,
				);
				PRODUCT_NAME = "$(TARGET_NAME)";
				SDKROOT = iphoneos;
				WRAPPER_EXTENSION = xctest;
			};
			name = Debug;
		};
		02C415261921B0C400F858D9 /* Release */ = {
			isa = XCBuildConfiguration;
			buildSettings = {
				CLANG_CXX_LANGUAGE_STANDARD = "compiler-default";
				CLANG_CXX_LIBRARY = "libc++";
				CLANG_ENABLE_MODULES = YES;
				CLANG_WARN_BOOL_CONVERSION = YES;
				CLANG_WARN_DIRECT_OBJC_ISA_USAGE = YES_ERROR;
				CLANG_WARN_OBJC_ROOT_CLASS = YES_ERROR;
				ENABLE_NS_ASSERTIONS = NO;
				FRAMEWORK_SEARCH_PATHS = (
					"$(SDKROOT)/Developer/Library/Frameworks",
					"${SRCROOT}/build/${CONFIGURATION}",
					"$(DEVELOPER_FRAMEWORKS_DIR)",
				);
				GCC_C_LANGUAGE_STANDARD = gnu99;
				GCC_PRECOMPILE_PREFIX_HEADER = YES;
				GCC_PREFIX_HEADER = "";
				GCC_WARN_ABOUT_RETURN_TYPE = YES_ERROR;
				GCC_WARN_UNDECLARED_SELECTOR = YES;
				GCC_WARN_UNINITIALIZED_AUTOS = YES_AGGRESSIVE;
				GCC_WARN_UNUSED_FUNCTION = YES;
				HEADER_SEARCH_PATHS = "$(SRCROOT)/core/include";
				INFOPLIST_FILE = "Realm/Tests/RealmTests-Info.plist";
				IPHONEOS_DEPLOYMENT_TARGET = 7.1;
				LIBRARY_SEARCH_PATHS = "$(SRCROOT)/core";
				OTHER_CFLAGS = "-Wall";
				OTHER_LDFLAGS = (
					"-framework",
					Realm,
				);
				PRODUCT_NAME = "$(TARGET_NAME)";
				SDKROOT = iphoneos;
				VALIDATE_PRODUCT = YES;
				WRAPPER_EXTENSION = xctest;
			};
			name = Release;
		};
		421A994A1933646F00F5E4D4 /* Debug */ = {
			isa = XCBuildConfiguration;
			buildSettings = {
				PRODUCT_NAME = Realm;
				SDKROOT = iphoneos;
			};
			name = Debug;
		};
		421A994B1933646F00F5E4D4 /* Release */ = {
			isa = XCBuildConfiguration;
			buildSettings = {
				PRODUCT_NAME = Realm;
				SDKROOT = iphoneos;
			};
			name = Release;
		};
		B10CDE931948667D001F68C3 /* Coverage */ = {
			isa = XCBuildConfiguration;
			buildSettings = {
				ALWAYS_SEARCH_USER_PATHS = NO;
				CLANG_CXX_LANGUAGE_STANDARD = "compiler-default";
				CLANG_CXX_LIBRARY = "compiler-default";
				CLANG_ENABLE_OBJC_ARC = YES;
				CLANG_WARN_CONSTANT_CONVERSION = YES;
				CLANG_WARN_EMPTY_BODY = YES;
				CLANG_WARN_ENUM_CONVERSION = YES;
				CLANG_WARN_INT_CONVERSION = YES;
				CLANG_WARN__DUPLICATE_METHOD_MATCH = YES;
				CONFIGURATION_BUILD_DIR = "$(BUILD_DIR)/$(CONFIGURATION)$(EFFECTIVE_PLATFORM_NAME)";
				COPY_PHASE_STRIP = NO;
				DYLIB_COMPATIBILITY_VERSION = "";
				DYLIB_CURRENT_VERSION = "";
				FRAMEWORK_SEARCH_PATHS = "";
				GCC_C_LANGUAGE_STANDARD = gnu11;
				GCC_DYNAMIC_NO_PIC = NO;
				GCC_ENABLE_OBJC_EXCEPTIONS = YES;
				GCC_GENERATE_TEST_COVERAGE_FILES = YES;
				GCC_INSTRUMENT_PROGRAM_FLOW_ARCS = YES;
				GCC_OPTIMIZATION_LEVEL = 0;
				GCC_PREPROCESSOR_DEFINITIONS = (
					"DEBUG=1",
					TIGHTDB_DEBUG,
					TIGHTDB_HAVE_CONFIG,
				);
				GCC_SYMBOLS_PRIVATE_EXTERN = NO;
				GCC_TREAT_WARNINGS_AS_ERRORS = YES;
				GCC_WARN_64_TO_32_BIT_CONVERSION = YES;
				GCC_WARN_ABOUT_RETURN_TYPE = YES;
				GCC_WARN_SIGN_COMPARE = YES;
				GCC_WARN_UNINITIALIZED_AUTOS = YES;
				GCC_WARN_UNUSED_VARIABLE = YES;
				HEADER_SEARCH_PATHS = "$(SRCROOT)/core/include";
				LIBRARY_SEARCH_PATHS = "$(SRCROOT)/core";
				MACOSX_DEPLOYMENT_TARGET = "";
				ONLY_ACTIVE_ARCH = NO;
				OTHER_CFLAGS = (
					"-Wall",
					"-Wextra",
					"-DTIGHTDB_ENABLE_REPLICATION=1",
				);
				OTHER_CPLUSPLUSFLAGS = (
					"$(OTHER_CFLAGS)",
					"-std=c++1y",
				);
				OTHER_LDFLAGS = "";
				REALM_CORE_LIB = "";
				SDKROOT = "";
			};
			name = Coverage;
		};
		B10CDE941948667D001F68C3 /* Coverage */ = {
			isa = XCBuildConfiguration;
			buildSettings = {
				CLANG_CXX_LANGUAGE_STANDARD = "compiler-default";
				CLANG_CXX_LIBRARY = "libc++";
				CLANG_ENABLE_MODULES = YES;
				CLANG_WARN_BOOL_CONVERSION = YES;
				CLANG_WARN_DIRECT_OBJC_ISA_USAGE = YES_ERROR;
				CLANG_WARN_OBJC_ROOT_CLASS = YES_ERROR;
				COMBINE_HIDPI_IMAGES = YES;
				CONFIGURATION_BUILD_DIR = "$(BUILD_DIR)/$(CONFIGURATION)$(EFFECTIVE_PLATFORM_NAME)";
				DYLIB_COMPATIBILITY_VERSION = 1;
				DYLIB_CURRENT_VERSION = 1;
				FRAMEWORK_VERSION = A;
				GCC_C_LANGUAGE_STANDARD = gnu99;
				GCC_GENERATE_TEST_COVERAGE_FILES = YES;
				GCC_PRECOMPILE_PREFIX_HEADER = YES;
				GCC_PREFIX_HEADER = "";
				GCC_PREPROCESSOR_DEFINITIONS = "$(inherited)";
				GCC_TREAT_WARNINGS_AS_ERRORS = YES;
				GCC_WARN_ABOUT_RETURN_TYPE = YES_ERROR;
				GCC_WARN_PEDANTIC = NO;
				GCC_WARN_SIGN_COMPARE = YES;
				GCC_WARN_UNDECLARED_SELECTOR = YES;
				GCC_WARN_UNINITIALIZED_AUTOS = YES_AGGRESSIVE;
				GCC_WARN_UNUSED_FUNCTION = YES;
				INFOPLIST_FILE = "Realm/Realm-Info.plist";
				LIBRARY_SEARCH_PATHS = "$(inherited)";
				MACOSX_DEPLOYMENT_TARGET = 10.8;
				OTHER_LDFLAGS = "-ltightdb-dbg";
				PRIVATE_HEADERS_FOLDER_PATH = "$(CONTENTS_FOLDER_PATH)/PrivateHeaders";
				PRODUCT_NAME = Realm;
				PUBLIC_HEADERS_FOLDER_PATH = "$(CONTENTS_FOLDER_PATH)/Headers";
				SDKROOT = macosx;
				STRIP_INSTALLED_PRODUCT = YES;
				WRAPPER_EXTENSION = framework;
			};
			name = Coverage;
		};
		B10CDE951948667D001F68C3 /* Coverage */ = {
			isa = XCBuildConfiguration;
			buildSettings = {
				BUNDLE_LOADER = "";
				CLANG_CXX_LANGUAGE_STANDARD = "compiler-default";
				CLANG_CXX_LIBRARY = "libc++";
				CLANG_ENABLE_MODULES = YES;
				CLANG_WARN_BOOL_CONVERSION = YES;
				CLANG_WARN_DIRECT_OBJC_ISA_USAGE = YES_ERROR;
				CLANG_WARN_OBJC_ROOT_CLASS = YES_ERROR;
				COMBINE_HIDPI_IMAGES = YES;
				FRAMEWORK_SEARCH_PATHS = (
					"$(DEVELOPER_FRAMEWORKS_DIR)",
					"$(inherited)",
				);
				GCC_C_LANGUAGE_STANDARD = gnu99;
				GCC_GENERATE_TEST_COVERAGE_FILES = YES;
				GCC_PRECOMPILE_PREFIX_HEADER = YES;
				GCC_PREFIX_HEADER = "";
				GCC_PREPROCESSOR_DEFINITIONS = (
					"DEBUG=1",
					"$(inherited)",
				);
				GCC_TREAT_WARNINGS_AS_ERRORS = YES;
				GCC_WARN_ABOUT_RETURN_TYPE = YES_ERROR;
				GCC_WARN_SIGN_COMPARE = YES;
				GCC_WARN_UNDECLARED_SELECTOR = YES;
				GCC_WARN_UNINITIALIZED_AUTOS = YES_AGGRESSIVE;
				GCC_WARN_UNUSED_FUNCTION = YES;
				HEADER_SEARCH_PATHS = "$(SRCROOT)/core/include";
				INFOPLIST_FILE = "Realm/Tests/RealmTests-Info.plist";
				MACOSX_DEPLOYMENT_TARGET = 10.8;
				OTHER_CFLAGS = "$(inherited)";
				OTHER_LDFLAGS = "";
				PRODUCT_NAME = "$(TARGET_NAME)";
				SDKROOT = macosx;
				TEST_HOST = "$(BUNDLE_LOADER)";
				WRAPPER_EXTENSION = xctest;
			};
			name = Coverage;
		};
		B10CDE961948667D001F68C3 /* Coverage */ = {
			isa = XCBuildConfiguration;
			buildSettings = {
				CLANG_CXX_LANGUAGE_STANDARD = "compiler-default";
				CLANG_CXX_LIBRARY = "libc++";
				CLANG_ENABLE_MODULES = YES;
				CLANG_WARN_BOOL_CONVERSION = YES;
				CLANG_WARN_DIRECT_OBJC_ISA_USAGE = YES_ERROR;
				CLANG_WARN_OBJC_ROOT_CLASS = YES_ERROR;
				DSTROOT = /tmp/Realm_iOS.dst;
				FRAMEWORK_SEARCH_PATHS = "";
				GCC_C_LANGUAGE_STANDARD = gnu99;
				GCC_PRECOMPILE_PREFIX_HEADER = YES;
				GCC_PREFIX_HEADER = "";
				GCC_PREPROCESSOR_DEFINITIONS = (
					"DEBUG=1",
					"$(inherited)",
				);
				GCC_WARN_ABOUT_RETURN_TYPE = YES_ERROR;
				GCC_WARN_UNDECLARED_SELECTOR = YES;
				GCC_WARN_UNINITIALIZED_AUTOS = YES_AGGRESSIVE;
				GCC_WARN_UNUSED_FUNCTION = YES;
				HEADER_SEARCH_PATHS = "$(SRCROOT)/core/include";
				INFOPLIST_FILE = "Realm/Realm-Info.plist";
				IPHONEOS_DEPLOYMENT_TARGET = 7.1;
				LIBRARY_SEARCH_PATHS = "$(SRCROOT)/core";
				OTHER_LDFLAGS = "-ltightdb-ios-dbg";
				PRODUCT_NAME = Realm;
				PUBLIC_HEADERS_FOLDER_PATH = "include/$(PROJECT_NAME)";
				REALM_CORE_LIB = "$(inherited)";
				SDKROOT = iphoneos;
				SKIP_INSTALL = YES;
			};
			name = Coverage;
		};
		B10CDE971948667D001F68C3 /* Coverage */ = {
			isa = XCBuildConfiguration;
			buildSettings = {
				PRODUCT_NAME = Realm;
				SDKROOT = iphoneos;
			};
			name = Coverage;
		};
		B10CDE981948667D001F68C3 /* Coverage */ = {
			isa = XCBuildConfiguration;
			buildSettings = {
				CLANG_CXX_LANGUAGE_STANDARD = "compiler-default";
				CLANG_CXX_LIBRARY = "libc++";
				CLANG_ENABLE_MODULES = YES;
				CLANG_WARN_BOOL_CONVERSION = YES;
				CLANG_WARN_DIRECT_OBJC_ISA_USAGE = YES_ERROR;
				CLANG_WARN_OBJC_ROOT_CLASS = YES_ERROR;
				FRAMEWORK_SEARCH_PATHS = (
					"$(SDKROOT)/Developer/Library/Frameworks",
					"${SRCROOT}/build/${CONFIGURATION}",
					"$(DEVELOPER_FRAMEWORKS_DIR)",
				);
				GCC_C_LANGUAGE_STANDARD = gnu99;
				GCC_PRECOMPILE_PREFIX_HEADER = YES;
				GCC_PREFIX_HEADER = "";
				GCC_PREPROCESSOR_DEFINITIONS = (
					"DEBUG=1",
					"$(inherited)",
				);
				GCC_WARN_ABOUT_RETURN_TYPE = YES_ERROR;
				GCC_WARN_UNDECLARED_SELECTOR = YES;
				GCC_WARN_UNINITIALIZED_AUTOS = YES_AGGRESSIVE;
				GCC_WARN_UNUSED_FUNCTION = YES;
				HEADER_SEARCH_PATHS = "";
				INFOPLIST_FILE = "Realm/Tests/RealmTests-Info.plist";
				IPHONEOS_DEPLOYMENT_TARGET = 7.1;
				LIBRARY_SEARCH_PATHS = "$(SRCROOT)/core";
				OTHER_CFLAGS = "-Wall";
				OTHER_LDFLAGS = (
					"-framework",
					Realm,
				);
				PRODUCT_NAME = "$(TARGET_NAME)";
				SDKROOT = iphoneos;
				WRAPPER_EXTENSION = xctest;
			};
			name = Coverage;
		};
		E91890BD177B677900653D7A /* Debug */ = {
			isa = XCBuildConfiguration;
			buildSettings = {
				ALWAYS_SEARCH_USER_PATHS = NO;
				CLANG_CXX_LANGUAGE_STANDARD = "compiler-default";
				CLANG_CXX_LIBRARY = "compiler-default";
				CLANG_ENABLE_OBJC_ARC = YES;
				CLANG_WARN_CONSTANT_CONVERSION = YES;
				CLANG_WARN_EMPTY_BODY = YES;
				CLANG_WARN_ENUM_CONVERSION = YES;
				CLANG_WARN_INT_CONVERSION = YES;
				CLANG_WARN__DUPLICATE_METHOD_MATCH = YES;
				CONFIGURATION_BUILD_DIR = "$(BUILD_DIR)/$(CONFIGURATION)$(EFFECTIVE_PLATFORM_NAME)";
				COPY_PHASE_STRIP = NO;
				DYLIB_COMPATIBILITY_VERSION = "";
				DYLIB_CURRENT_VERSION = "";
				FRAMEWORK_SEARCH_PATHS = "";
				GCC_C_LANGUAGE_STANDARD = gnu11;
				GCC_DYNAMIC_NO_PIC = NO;
				GCC_ENABLE_OBJC_EXCEPTIONS = YES;
				GCC_OPTIMIZATION_LEVEL = 0;
				GCC_PREPROCESSOR_DEFINITIONS = (
					"DEBUG=1",
					TIGHTDB_DEBUG,
					TIGHTDB_HAVE_CONFIG,
				);
				GCC_SYMBOLS_PRIVATE_EXTERN = NO;
				GCC_TREAT_WARNINGS_AS_ERRORS = YES;
				GCC_WARN_64_TO_32_BIT_CONVERSION = YES;
				GCC_WARN_ABOUT_RETURN_TYPE = YES;
				GCC_WARN_SIGN_COMPARE = YES;
				GCC_WARN_UNINITIALIZED_AUTOS = YES;
				GCC_WARN_UNUSED_VARIABLE = YES;
				HEADER_SEARCH_PATHS = "$(SRCROOT)/core/include";
				LIBRARY_SEARCH_PATHS = "$(SRCROOT)/core";
				MACOSX_DEPLOYMENT_TARGET = "";
				ONLY_ACTIVE_ARCH = NO;
				OTHER_CFLAGS = (
					"-Wall",
					"-Wextra",
					"-DTIGHTDB_ENABLE_REPLICATION=1",
				);
				OTHER_CPLUSPLUSFLAGS = (
					"$(OTHER_CFLAGS)",
					"-std=c++1y",
				);
				OTHER_LDFLAGS = "";
				REALM_CORE_LIB = "";
				SDKROOT = "";
			};
			name = Debug;
		};
		E91890BE177B677900653D7A /* Release */ = {
			isa = XCBuildConfiguration;
			buildSettings = {
				ALWAYS_SEARCH_USER_PATHS = NO;
				CLANG_CXX_LANGUAGE_STANDARD = "compiler-default";
				CLANG_CXX_LIBRARY = "compiler-default";
				CLANG_ENABLE_OBJC_ARC = YES;
				CLANG_WARN_CONSTANT_CONVERSION = YES;
				CLANG_WARN_EMPTY_BODY = YES;
				CLANG_WARN_ENUM_CONVERSION = YES;
				CLANG_WARN_INT_CONVERSION = YES;
				CLANG_WARN__DUPLICATE_METHOD_MATCH = YES;
				CONFIGURATION_BUILD_DIR = "$(BUILD_DIR)/$(CONFIGURATION)$(EFFECTIVE_PLATFORM_NAME)";
				COPY_PHASE_STRIP = YES;
				DEBUG_INFORMATION_FORMAT = "dwarf-with-dsym";
				DYLIB_COMPATIBILITY_VERSION = "";
				DYLIB_CURRENT_VERSION = "";
				FRAMEWORK_SEARCH_PATHS = "";
				GCC_C_LANGUAGE_STANDARD = gnu11;
				GCC_ENABLE_OBJC_EXCEPTIONS = YES;
				GCC_PREPROCESSOR_DEFINITIONS = TIGHTDB_HAVE_CONFIG;
				GCC_TREAT_WARNINGS_AS_ERRORS = YES;
				GCC_WARN_64_TO_32_BIT_CONVERSION = YES;
				GCC_WARN_ABOUT_RETURN_TYPE = YES;
				GCC_WARN_SIGN_COMPARE = YES;
				GCC_WARN_UNINITIALIZED_AUTOS = YES;
				GCC_WARN_UNUSED_VARIABLE = YES;
				HEADER_SEARCH_PATHS = "$(SRCROOT)/core/include";
				LIBRARY_SEARCH_PATHS = "$(SRCROOT)/core";
				MACOSX_DEPLOYMENT_TARGET = "";
				ONLY_ACTIVE_ARCH = NO;
				OTHER_CFLAGS = (
					"-Wall",
					"-Wextra",
					"-DTIGHTDB_ENABLE_REPLICATION=1",
				);
				OTHER_CPLUSPLUSFLAGS = (
					"$(OTHER_CFLAGS)",
					"-std=c++1y",
				);
				OTHER_LDFLAGS = "";
				REALM_CORE_LIB = "";
				SDKROOT = "";
			};
			name = Release;
		};
/* End XCBuildConfiguration section */

/* Begin XCConfigurationList section */
		02C4147C191DE49600F858D9 /* Build configuration list for PBXNativeTarget "OSX Framework" */ = {
			isa = XCConfigurationList;
			buildConfigurations = (
				02C4147D191DE49600F858D9 /* Debug */,
				B10CDE941948667D001F68C3 /* Coverage */,
				02C4147E191DE49600F858D9 /* Release */,
			);
			defaultConfigurationIsVisible = 0;
			defaultConfigurationName = Release;
		};
		02C4147F191DE49600F858D9 /* Build configuration list for PBXNativeTarget "OSX Tests" */ = {
			isa = XCConfigurationList;
			buildConfigurations = (
				02C41480191DE49600F858D9 /* Debug */,
				B10CDE951948667D001F68C3 /* Coverage */,
				02C41481191DE49600F858D9 /* Release */,
			);
			defaultConfigurationIsVisible = 0;
			defaultConfigurationName = Release;
		};
		02C415211921B0C400F858D9 /* Build configuration list for PBXNativeTarget "iOS Library" */ = {
			isa = XCConfigurationList;
			buildConfigurations = (
				02C415221921B0C400F858D9 /* Debug */,
				B10CDE961948667D001F68C3 /* Coverage */,
				02C415231921B0C400F858D9 /* Release */,
			);
			defaultConfigurationIsVisible = 0;
			defaultConfigurationName = Release;
		};
		02C415241921B0C400F858D9 /* Build configuration list for PBXNativeTarget "iOS Tests" */ = {
			isa = XCConfigurationList;
			buildConfigurations = (
				02C415251921B0C400F858D9 /* Debug */,
				B10CDE981948667D001F68C3 /* Coverage */,
				02C415261921B0C400F858D9 /* Release */,
			);
			defaultConfigurationIsVisible = 0;
			defaultConfigurationName = Release;
		};
		421A99491933646F00F5E4D4 /* Build configuration list for PBXAggregateTarget "iOS Framework" */ = {
			isa = XCConfigurationList;
			buildConfigurations = (
				421A994A1933646F00F5E4D4 /* Debug */,
				B10CDE971948667D001F68C3 /* Coverage */,
				421A994B1933646F00F5E4D4 /* Release */,
			);
			defaultConfigurationIsVisible = 0;
			defaultConfigurationName = Release;
		};
		E9189094177B677900653D7A /* Build configuration list for PBXProject "Realm" */ = {
			isa = XCConfigurationList;
			buildConfigurations = (
				E91890BD177B677900653D7A /* Debug */,
				B10CDE931948667D001F68C3 /* Coverage */,
				E91890BE177B677900653D7A /* Release */,
			);
			defaultConfigurationIsVisible = 0;
			defaultConfigurationName = Release;
		};
/* End XCConfigurationList section */
	};
	rootObject = E9189091177B677900653D7A /* Project object */;
}<|MERGE_RESOLUTION|>--- conflicted
+++ resolved
@@ -116,15 +116,10 @@
 		02E4D6ED192E58320082808D /* RLMTestObjects.m in Sources */ = {isa = PBXBuildFile; fileRef = 02E4D6EB192E58320082808D /* RLMTestObjects.m */; };
 		02F4EAF6195DF0A6008743D9 /* RLMMigration.h in Headers */ = {isa = PBXBuildFile; fileRef = 02026CA119354DDF00E4EEF8 /* RLMMigration.h */; settings = {ATTRIBUTES = (Public, ); }; };
 		02F4EAF7195DF0B0008743D9 /* RLMMigration_Private.h in Headers */ = {isa = PBXBuildFile; fileRef = 02026CA7193562B400E4EEF8 /* RLMMigration_Private.h */; };
-<<<<<<< HEAD
-		22F639E619ACAF4500DCDAEA /* RLMTestDataGenerator.h in Headers */ = {isa = PBXBuildFile; fileRef = 22F639E419ACAF4500DCDAEA /* RLMTestDataGenerator.h */; };
-		22F639E719ACAF4500DCDAEA /* RLMTestDataGenerator.m in Sources */ = {isa = PBXBuildFile; fileRef = 22F639E519ACAF4500DCDAEA /* RLMTestDataGenerator.m */; };
-=======
 		3F80E10119BE2A9400907B21 /* RLMUpdateChecker.mm in Sources */ = {isa = PBXBuildFile; fileRef = 3F80E10019BE2A9400907B21 /* RLMUpdateChecker.mm */; };
 		3F80E10219BE2A9400907B21 /* RLMUpdateChecker.mm in Sources */ = {isa = PBXBuildFile; fileRef = 3F80E10019BE2A9400907B21 /* RLMUpdateChecker.mm */; };
 		3F80E10419BE2AAA00907B21 /* RLMUpdateChecker.hpp in Headers */ = {isa = PBXBuildFile; fileRef = 3F80E10319BE2AAA00907B21 /* RLMUpdateChecker.hpp */; };
 		3F80E10519BE2AAA00907B21 /* RLMUpdateChecker.hpp in Headers */ = {isa = PBXBuildFile; fileRef = 3F80E10319BE2AAA00907B21 /* RLMUpdateChecker.hpp */; };
->>>>>>> 2d097eac
 		428D6F421947066E00ACEB74 /* libc++.dylib in Frameworks */ = {isa = PBXBuildFile; fileRef = 429E395319409432001DC9C1 /* libc++.dylib */; };
 		428D6F431947067E00ACEB74 /* Realm.framework in Frameworks */ = {isa = PBXBuildFile; fileRef = 02C4145E191DE49600F858D9 /* Realm.framework */; };
 		429E39571940B3DC001DC9C1 /* libc++.dylib in Frameworks */ = {isa = PBXBuildFile; fileRef = 429E39551940B204001DC9C1 /* libc++.dylib */; };
@@ -230,13 +225,8 @@
 		02E4D6E8192E58250082808D /* MixedTests.m */ = {isa = PBXFileReference; fileEncoding = 4; lastKnownFileType = sourcecode.c.objc; path = MixedTests.m; sourceTree = "<group>"; };
 		02E4D6EB192E58320082808D /* RLMTestObjects.m */ = {isa = PBXFileReference; fileEncoding = 4; lastKnownFileType = sourcecode.c.objc; path = RLMTestObjects.m; sourceTree = "<group>"; };
 		02E4D6EE192E583A0082808D /* RLMTestObjects.h */ = {isa = PBXFileReference; fileEncoding = 4; lastKnownFileType = sourcecode.c.h; path = RLMTestObjects.h; sourceTree = "<group>"; };
-<<<<<<< HEAD
-		22F639E419ACAF4500DCDAEA /* RLMTestDataGenerator.h */ = {isa = PBXFileReference; fileEncoding = 4; lastKnownFileType = sourcecode.c.h; name = RLMTestDataGenerator.h; path = tools/RealmBrowser/RealmBrowser/Classes/RLMTestDataGenerator.h; sourceTree = "<group>"; };
-		22F639E519ACAF4500DCDAEA /* RLMTestDataGenerator.m */ = {isa = PBXFileReference; fileEncoding = 4; lastKnownFileType = sourcecode.c.objc; name = RLMTestDataGenerator.m; path = tools/RealmBrowser/RealmBrowser/Classes/RLMTestDataGenerator.m; sourceTree = "<group>"; };
-=======
 		3F80E10019BE2A9400907B21 /* RLMUpdateChecker.mm */ = {isa = PBXFileReference; fileEncoding = 4; lastKnownFileType = sourcecode.cpp.objcpp; path = RLMUpdateChecker.mm; sourceTree = "<group>"; };
 		3F80E10319BE2AAA00907B21 /* RLMUpdateChecker.hpp */ = {isa = PBXFileReference; fileEncoding = 4; lastKnownFileType = sourcecode.cpp.h; path = RLMUpdateChecker.hpp; sourceTree = "<group>"; };
->>>>>>> 2d097eac
 		429E395319409432001DC9C1 /* libc++.dylib */ = {isa = PBXFileReference; lastKnownFileType = "compiled.mach-o.dylib"; name = "libc++.dylib"; path = "usr/lib/libc++.dylib"; sourceTree = SDKROOT; };
 		429E39551940B204001DC9C1 /* libc++.dylib */ = {isa = PBXFileReference; lastKnownFileType = "compiled.mach-o.dylib"; name = "libc++.dylib"; path = "Platforms/iPhoneOS.platform/Developer/SDKs/iPhoneOS7.1.sdk/usr/lib/libc++.dylib"; sourceTree = DEVELOPER_DIR; };
 		4B7ACCD718FDD8E4008B7B95 /* XCTest.framework */ = {isa = PBXFileReference; lastKnownFileType = wrapper.framework; name = XCTest.framework; path = Library/Frameworks/XCTest.framework; sourceTree = DEVELOPER_DIR; };
@@ -422,8 +412,6 @@
 		E9189090177B677900653D7A = {
 			isa = PBXGroup;
 			children = (
-				22F639E419ACAF4500DCDAEA /* RLMTestDataGenerator.h */,
-				22F639E519ACAF4500DCDAEA /* RLMTestDataGenerator.m */,
 				02C41460191DE49600F858D9 /* Realm */,
 				02C41474191DE49600F858D9 /* RealmTests */,
 				02C41475191DE49600F858D9 /* Supporting Files */,
@@ -461,7 +449,6 @@
 			buildActionMask = 2147483647;
 			files = (
 				02E4D6AA192E3DC40082808D /* Realm.h in Headers */,
-				22F639E619ACAF4500DCDAEA /* RLMTestDataGenerator.h in Headers */,
 				02E4D6AC192E3DC40082808D /* RLMAccessor.h in Headers */,
 				02E4D6B2192E3DC40082808D /* RLMArray.h in Headers */,
 				02E4D6B0192E3DC40082808D /* RLMArray_Private.hpp in Headers */,
@@ -733,11 +720,7 @@
 				02E4D6DC192E3DC40082808D /* RLMRealm.mm in Sources */,
 				02E4D6E2192E3DC40082808D /* RLMSchema.mm in Sources */,
 				02E4D6E6192E3DC40082808D /* RLMUtil.mm in Sources */,
-<<<<<<< HEAD
-				22F639E719ACAF4500DCDAEA /* RLMTestDataGenerator.m in Sources */,
-=======
 				3F80E10119BE2A9400907B21 /* RLMUpdateChecker.mm in Sources */,
->>>>>>> 2d097eac
 			);
 			runOnlyForDeploymentPostprocessing = 0;
 		};
