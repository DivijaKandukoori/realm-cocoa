--- conflicted
+++ resolved
@@ -77,11 +77,7 @@
 
  Results instances cannot be directly instantiated.
  */
-<<<<<<< HEAD
-public final class Results<T: RealmCollectionValue>: NSObject, NSFastEnumeration {
-=======
 public final class Results<Element: RealmCollectionValue>: NSObject, NSFastEnumeration {
->>>>>>> 2a0f5106
 
     internal let rlmResults: RLMResults<AnyObject>
 
@@ -129,11 +125,7 @@
     /**
      Returns the index of the given object in the results, or `nil` if the object is not present.
      */
-<<<<<<< HEAD
-    public func index(of object: T) -> Int? {
-=======
     public func index(of object: Element) -> Int? {
->>>>>>> 2a0f5106
         return notFoundToNil(index: rlmResults.index(of: object as AnyObject))
     }
 
@@ -165,11 +157,7 @@
      */
     public subscript(position: Int) -> Element {
         throwForNegativeIndex(position)
-<<<<<<< HEAD
-        return cast(rlmResults.object(at: UInt(position)), to: T.self)
-=======
         return cast(rlmResults.object(at: UInt(position)), to: Element.self)
->>>>>>> 2a0f5106
     }
 
     /// Returns the first object in the results, or `nil` if the results are empty.
@@ -218,15 +206,9 @@
 
      - parameter predicateFormat: A predicate format string, optionally followed by a variable number of arguments.
      */
-<<<<<<< HEAD
-    public func filter(_ predicateFormat: String, _ args: Any...) -> Results<T> {
-        return Results<T>(rlmResults.objects(with: NSPredicate(format: predicateFormat,
-                                                               argumentArray: unwrapOptionals(in: args))))
-=======
     public func filter(_ predicateFormat: String, _ args: Any...) -> Results<Element> {
         return Results<Element>(rlmResults.objects(with: NSPredicate(format: predicateFormat,
                                                                      argumentArray: unwrapOptionals(in: args))))
->>>>>>> 2a0f5106
     }
 
     /**
@@ -405,11 +387,7 @@
     public func index(before i: Int) -> Int { return i - 1 }
 
     /// :nodoc:
-<<<<<<< HEAD
-    public func _observe(_ block: @escaping (RealmCollectionChange<AnyRealmCollection<T>>) -> Void) ->
-=======
     public func _observe(_ block: @escaping (RealmCollectionChange<AnyRealmCollection<Element>>) -> Void) ->
->>>>>>> 2a0f5106
         NotificationToken {
         let anyCollection = AnyRealmCollection(self)
         return rlmResults.addNotificationBlock { _, change, error in
