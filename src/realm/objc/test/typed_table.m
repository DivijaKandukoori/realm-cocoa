/*************************************************************************
 *
 * TIGHTDB CONFIDENTIAL
 * __________________
 *
 *  [2011] - [2014] TightDB Inc
 *  All Rights Reserved.
 *
 * NOTICE:  All information contained herein is, and remains
 * the property of TightDB Incorporated and its suppliers,
 * if any.  The intellectual and technical concepts contained
 * herein are proprietary to TightDB Incorporated
 * and its suppliers and may be covered by U.S. and Foreign Patents,
 * patents in process, and are protected by trade secret or copyright law.
 * Dissemination of this information or reproduction of this material
 * is strictly forbidden unless prior written permission is obtained
 * from TightDB Incorporated.
 *
 **************************************************************************/

#import "RLMTestCase.h"

#import <realm/objc/Realm.h>

<<<<<<< HEAD
@interface Sub : RLMRow
@property int age;
@end

@implementation Sub
@end

RLM_TABLE_TYPE_FOR_OBJECT_TYPE(AgeTable, Sub)

@interface AllTypes : RLMRow
@property BOOL           boolCol;
@property int            intCol;
@property float          floatCol;
@property double         doubleCol;
@property NSString      *stringCol;
@property NSData        *binaryCol;
@property NSDate        *dateCol;
@property AgeTable *tableCol;
@property bool           cBoolCol;
@property long           longCol;
@end

@implementation AllTypes
@end

RLM_TABLE_TYPE_FOR_OBJECT_TYPE(AllTypesTable, AllTypes)

@interface InvalidType : RLMRow
@property NSDictionary *dict;
@end

@implementation InvalidType
@end

RLM_TABLE_TYPE_FOR_OBJECT_TYPE(InvalidTable, InvalidType)

=======
REALM_TABLE_1(TestTableSub,
              age,  Int)

REALM_TABLE_9(TestTableAllTypes,
              BoolCol,   Bool,
              IntCol,    Int,
              FloatCol,  Float,
              DoubleCol, Double,
              StringCol, String,
              BinaryCol, Binary,
              DateCol,   Date,
              TableCol,  TestTableSub,
              MixedCol,  Mixed)

REALM_TABLE_2(TestTableKeyedSubscript,
              name, String,
              objID, Int)

REALM_TABLE_1(TestTableKeyedSubscriptError,
              objID, Int)
>>>>>>> 76927f35

@interface RLMTypedTableTests: RLMTestCase

@end


@interface KeyedObject : RLMRow
@property NSString * name;
@property int objID;
@end

@implementation KeyedObject
@end

RLM_TABLE_TYPE_FOR_OBJECT_TYPE(KeyedTable, KeyedObject)

@implementation RLMTypedTableTests

- (void)testDataTypes_Typed
{
    // create table and set object class
    AllTypesTable *table = [[AllTypesTable alloc] init];
    
    NSLog(@"Table: %@", table);
    XCTAssertNotNil(table, @"Table is nil");

    // Verify column types
    XCTAssertEqual(RLMTypeBool,   [table columnTypeOfColumnWithIndex:0], @"First column not bool");
    XCTAssertEqual(RLMTypeInt,    [table columnTypeOfColumnWithIndex:1], @"Second column not int");
    XCTAssertEqual(RLMTypeFloat,  [table columnTypeOfColumnWithIndex:2], @"Third column not float");
    XCTAssertEqual(RLMTypeDouble, [table columnTypeOfColumnWithIndex:3], @"Fourth column not double");
    XCTAssertEqual(RLMTypeString, [table columnTypeOfColumnWithIndex:4], @"Fifth column not string");
    XCTAssertEqual(RLMTypeBinary, [table columnTypeOfColumnWithIndex:5], @"Sixth column not binary");
    XCTAssertEqual(RLMTypeDate,   [table columnTypeOfColumnWithIndex:6], @"Seventh column not date");
    XCTAssertEqual(RLMTypeTable,  [table columnTypeOfColumnWithIndex:7], @"Eighth column not table");
    XCTAssertEqual(RLMTypeBool,   [table columnTypeOfColumnWithIndex:8], @"Ninth column not bool");
    XCTAssertEqual(RLMTypeInt,    [table columnTypeOfColumnWithIndex:9], @"Tenth column not long");

    const char bin[4] = { 0, 1, 2, 3 };
    NSData* bin1 = [[NSData alloc] initWithBytes:bin length:sizeof bin / 2];
    NSData* bin2 = [[NSData alloc] initWithBytes:bin length:sizeof bin];
    NSDate *timeNow = [NSDate dateWithTimeIntervalSince1970:1000000];
    NSDate *timeZero = [NSDate dateWithTimeIntervalSince1970:0];
    AgeTable *subtab1 = [[AgeTable alloc] init];
    AgeTable *subtab2 = [[AgeTable alloc] init];

    [subtab1 addRow:@[@200]]; // NOTE: the name is simply add+name of first column!
    [subtab2 addRow:@[@100]];

    AllTypes * c;

    // addEmptyRow not supported yet
    [table addRow:nil];
    c = table.lastRow;
    
    c.BoolCol   = NO   ; c.IntCol  = 54 ; c.FloatCol = 0.7     ; c.DoubleCol = 0.8     ; c.StringCol = @"foo";
    c.BinaryCol = bin1 ; c.DateCol = timeZero  ; c.TableCol = subtab1     ; c.cBoolCol = false; c.longCol = 99;
    
    [table addRow:nil];
    c = table.lastRow; 
    
    c.BoolCol   = YES  ; c.IntCol  = 506     ; c.FloatCol = 7.7         ; c.DoubleCol = 8.8       ; c.StringCol = @"banach";
    c.BinaryCol = bin2 ; c.DateCol = timeNow ; c.TableCol = subtab2     ; c.cBoolCol = true;    c.longCol = -20;
    
    //AllTypes* row1 = [table rowAtIndex:0];
    //AllTypes* row2 = [table rowAtIndex:1];
    AllTypes* row1 = table[0];
    AllTypes* row2 = table[1];

    XCTAssertEqual(row1.boolCol, NO,                 @"row1.BoolCol");
    XCTAssertEqual(row2.boolCol, YES,                @"row2.BoolCol");
    XCTAssertEqual(row1.intCol, 54,             @"row1.IntCol");
    XCTAssertEqual(row2.intCol, 506,            @"row2.IntCol");
    XCTAssertEqual(row1.floatCol, 0.7f,              @"row1.FloatCol");
    XCTAssertEqual(row2.floatCol, 7.7f,              @"row2.FloatCol");
    XCTAssertEqual(row1.doubleCol, 0.8,              @"row1.DoubleCol");
    XCTAssertEqual(row2.doubleCol, 8.8,              @"row2.DoubleCol");
    XCTAssertTrue([row1.stringCol isEqual:@"foo"],    @"row1.StringCol");
    XCTAssertTrue([row2.stringCol isEqual:@"banach"], @"row2.StringCol");
    XCTAssertTrue([row1.binaryCol isEqual:bin1],      @"row1.BinaryCol");
    XCTAssertTrue([row2.binaryCol isEqual:bin2],      @"row2.BinaryCol");
    XCTAssertTrue(([row1.dateCol isEqual:timeZero]),  @"row1.DateCol");
    XCTAssertTrue(([row2.dateCol isEqual:timeNow]),   @"row2.DateCol");
    XCTAssertTrue([row1.tableCol isEqual:subtab1],    @"row1.TableCol");
    XCTAssertTrue([row2.tableCol isEqual:subtab2],    @"row2.TableCol");
    XCTAssertEqual(row1.cBoolCol, (bool)false,        @"row1.cBoolCol");
    XCTAssertEqual(row2.cBoolCol, (bool)true,         @"row2.cBoolCol");
    XCTAssertEqual(row1.longCol, 99L,                 @"row1.IntCol");
    XCTAssertEqual(row2.longCol, -20L,                @"row2.IntCol");

    /* Not yet supported
    XCTAssertEqual([table.IntCol minimum], (int64_t)54,                 @"IntCol min");
    XCTAssertEqual([table.IntCol maximum], (int64_t)506,                @"IntCol max");
    XCTAssertEqual([table.IntCol sum], (int64_t)560,                @"IntCol sum");
    XCTAssertEqual([table.IntCol average], 280.0,                       @"IntCol avg");

    XCTAssertEqual([table.FloatCol minimum], 0.7f,                      @"FloatCol min");
    XCTAssertEqual([table.FloatCol maximum], 7.7f,                      @"FloatCol max");
    XCTAssertEqual([table.FloatCol sum], (double)0.7f + 7.7f,       @"FloatCol sum");
    XCTAssertEqual([table.FloatCol average], ((double)0.7f + 7.7f) / 2, @"FloatCol avg");

    XCTAssertEqual([table.DoubleCol minimum], 0.8,                      @"DoubleCol min");
    XCTAssertEqual([table.DoubleCol maximum], 8.8,                      @"DoubleCol max");
    XCTAssertEqual([table.DoubleCol sum], 0.8 + 8.8,                @"DoubleCol sum");
    XCTAssertEqual([table.DoubleCol average], (0.8 + 8.8) / 2,          @"DoubleCol avg");
    */
    
}

- (void)testTableTyped_Subscripting
{
    AgeTable *table = [[AgeTable alloc] init];
    
    // Add some rows
    [table addRow:@[@10]];
    [table addRow:@[@20]];

    table[0].age = 7;
    
    // Verify that you can access rows with object subscripting
    XCTAssertEqual(table[0].age, 7, @"table[0].age");
    XCTAssertEqual(table[1].age, 20, @"table[1].age");
}

- (void)testInvalids
{
    XCTAssertThrows([[InvalidTable alloc] init], @"Unsupported types should throw");
    XCTAssertThrows([[RLMTable alloc] initWithObjectClass:NSObject.class], @"Types not descendent from RLMRow should throw");
}


- (void)testTableTyped_KeyedSubscripting
{
    KeyedTable* table = [[KeyedTable alloc] init];
    [table setObjectClass:KeyedObject.class];
    
    [table addRow:@{@"name" : @"Test1", @"objID" : @24}];
    [table addRow:@{@"name" : @"Test2", @"objID" : @25}];
    
    XCTAssertNotNil(table[@"Test1"], @"table[@\"Test1\"] should not be nil");
    XCTAssertEqualObjects(table[@"Test1"].name, @"Test1", @"table[@\"Test24\"].name should be equal to Test1");
    XCTAssertEqual((int)table[@"Test1"].objID, 24, @"table[@\"Test24\"].objID should be equal to @24");
    
    XCTAssertNotNil(table[@"Test2"], @"table[@\"Test2\"] should not be nil");
    XCTAssertEqualObjects(table[@"Test2"].name, @"Test2", @"table[@\"Test24\"].name should be equal to Test2");
    XCTAssertEqual((int)table[@"Test2"].objID, 25, @"table[@\"Test24\"].objID should be equal to 25");
    
    XCTAssertNil(table[@"foo"], @"table[\"foo\"] should be nil");
    
    AgeTable* errTable = [[AgeTable alloc] init];
    [errTable setObjectClass:Sub.class];
    
    [errTable addRow:@{@"age" : @987289}];
    XCTAssertThrows(errTable[@"X"], @"Accessing RLMRow via keyed subscript on a column that is not of type RLMTypeString should throw exception");
    
    // Test keyed subscripting setters
    
    // No exisiting for table
    NSUInteger previousRowCount = [table rowCount];
    NSString* nonExistingKey = @"Test10123903784293";
    table[nonExistingKey] = @{@"name" : nonExistingKey, @"objID" : @1};
    
    XCTAssertEqual(previousRowCount, [table rowCount], @"Row count should be equal to previous row after inserting a non-existing RLMRow");
    // Commenting out until set row method transitioned from update row
    //XCTAssertNotNil(table[nonExistingKey], @"table[nonExistingKey] should not be nil");
    //XCTAssertEqual(table[nonExistingKey].objID, 1, @"table[nonExistingKey]objID should be equal to 1");
    //XCTAssertEqualObjects(table[nonExistingKey].name, nonExistingKey, @"table[nonExistingKey].name should be equal to nonExistingKey");
    
    // Set non-existing row to nil for table
    previousRowCount = [table rowCount];
    NSString* anotherNonExistingKey = @"sdalfjhadskfja";
    table[anotherNonExistingKey] = nil;
    
    XCTAssertEqual(previousRowCount, [table rowCount], @"previousRowCount should equal current rowCount");
    XCTAssertNil(table[anotherNonExistingKey], @"table[anotherNonExistingKey] should be nil");
    
    // Has existing for table
    previousRowCount = [table rowCount];
    table[@"Test2"] = @{@"name" : @"Test3" , @"objID" : @123};
    
    XCTAssertEqual(previousRowCount, [table rowCount], @"Row count should still equal previous row count after inserting an existing RLMRow");
    XCTAssertNil(table[@"Test2"], @"table[@\"Test2\"] should be nil");
    XCTAssertNotNil(table[@"Test3"], @"table[@\"Test3\"] should not be nil");
    XCTAssertEqual((int)table[@"Test3"].objID, 123, @"table[\"Test3\"].objID should be equal to 123");
    XCTAssertEqualObjects(table[@"Test3"].name, @"Test3", @"table[\"Test3\"].name should be equal to @\"Test3\"");
    
    // Set existing row to nil for table
    previousRowCount = [table rowCount];
    table[@"Test3"] = nil;
    
    XCTAssertEqual(previousRowCount, [table rowCount], @"[table rowCount] should be equal to previousRowCount");
    XCTAssertNotNil(table[@"Test3"], @"table[\"Test3\"] should not be nil");
    
    // No existing for errTable
    previousRowCount = [errTable rowCount];
    XCTAssertThrows((errTable[@"SomeKey"] = @{@"id" : @821763}), @"Calling keyed subscriptor on errTable should throw exception");
    XCTAssertEqual(previousRowCount, [errTable rowCount], @"errTable should have same count as previous");
}

@end<|MERGE_RESOLUTION|>--- conflicted
+++ resolved
@@ -22,7 +22,6 @@
 
 #import <realm/objc/Realm.h>
 
-<<<<<<< HEAD
 @interface Sub : RLMRow
 @property int age;
 @end
@@ -59,31 +58,10 @@
 
 RLM_TABLE_TYPE_FOR_OBJECT_TYPE(InvalidTable, InvalidType)
 
-=======
-REALM_TABLE_1(TestTableSub,
-              age,  Int)
-
-REALM_TABLE_9(TestTableAllTypes,
-              BoolCol,   Bool,
-              IntCol,    Int,
-              FloatCol,  Float,
-              DoubleCol, Double,
-              StringCol, String,
-              BinaryCol, Binary,
-              DateCol,   Date,
-              TableCol,  TestTableSub,
-              MixedCol,  Mixed)
-
-REALM_TABLE_2(TestTableKeyedSubscript,
-              name, String,
-              objID, Int)
-
-REALM_TABLE_1(TestTableKeyedSubscriptError,
-              objID, Int)
->>>>>>> 76927f35
 
 @interface RLMTypedTableTests: RLMTestCase
-
+  // Intentionally left blank.
+  // No new public instance methods need be defined.
 @end
 
 
